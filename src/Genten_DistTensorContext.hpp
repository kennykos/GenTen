//@HEADER
// ************************************************************************
//     Genten: Software for Generalized Tensor Decompositions
//     by Sandia National Laboratories
//
// Sandia National Laboratories is a multimission laboratory managed
// and operated by National Technology and Engineering Solutions of Sandia,
// LLC, a wholly owned subsidiary of Honeywell International, Inc., for the
// U.S. Department of Energy's National Nuclear Security Administration under
// contract DE-NA0003525.
//
// Copyright 2017 National Technology & Engineering Solutions of Sandia, LLC
// (NTESS). Under the terms of Contract DE-NA0003525 with NTESS, the U.S.
// Government retains certain rights in this software.
//
// Redistribution and use in source and binary forms, with or without
// modification, are permitted provided that the following conditions are
// met:
//
// 1. Redistributions of source code must retain the above copyright
// notice, this list of conditions and the following disclaimer.
//
// 2. Redistributions in binary form must reproduce the above copyright
// notice, this list of conditions and the following disclaimer in the
// documentation and/or other materials provided with the distribution.
//
// THIS SOFTWARE IS PROVIDED BY THE COPYRIGHT HOLDERS AND CONTRIBUTORS
// "AS IS" AND ANY EXPRESS OR IMPLIED WARRANTIES, INCLUDING, BUT NOT
// LIMITED TO, THE IMPLIED WARRANTIES OF MERCHANTABILITY AND FITNESS FOR
// A PARTICULAR PURPOSE ARE DISCLAIMED. IN NO EVENT SHALL THE COPYRIGHT
// HOLDER OR CONTRIBUTORS BE LIABLE FOR ANY DIRECT, INDIRECT, INCIDENTAL,
// SPECIAL, EXEMPLARY, OR CONSEQUENTIAL DAMAGES (INCLUDING, BUT NOT
// LIMITED TO, PROCUREMENT OF SUBSTITUTE GOODS OR SERVICES; LOSS OF USE,
// DATA, OR PROFITS; OR BUSINESS INTERRUPTION) HOWEVER CAUSED AND ON ANY
// THEORY OF LIABILITY, WHETHER IN CONTRACT, STRICT LIABILITY, OR TORT
// (INCLUDING NEGLIGENCE OR OTHERWISE) ARISING IN ANY WAY OUT OF THE USE
// OF THIS SOFTWARE, EVEN IF ADVISED OF THE POSSIBILITY OF SUCH DAMAGE.
// ************************************************************************
//@HEADER

#pragma once

#include <random>

#include "Genten_Ptree.hpp"
#include "Genten_SmallVector.hpp"
#include "Genten_DistContext.hpp"
#include "Genten_IOtext.hpp"
#include "Genten_Pmap.hpp"
#include "Genten_Sptensor.hpp"

#include "CMakeInclude.h"
#if defined(HAVE_DIST)
#include <cmath>
#include <fstream>
#include <memory>
#include "Genten_MPI_IO.hpp"
#include "Genten_SpTn_Util.hpp"
#include "Genten_Tpetra.hpp"
#include "Genten_DistFacMatrix.hpp"
#include "Genten_AlgParams.hpp"
#include "Kokkos_UnorderedMap.hpp"
#endif

namespace Genten {

#if defined(HAVE_DIST)

namespace detail {
void printGrids(const ProcessorMap& pmap);
void printBlocking(const ProcessorMap& pmap,
                   const std::vector<small_vector<int>>& blocking);

std::vector<small_vector<int>>
generateUniformBlocking(const std::vector<std::uint32_t>& ModeLengths,
                        const small_vector<int>& ProcGridSizes);
} // namespace detail

// Class to describe and manipulate tensor data in a distributed context
template <typename ExecSpace>
class DistTensorContext {
public:
  DistTensorContext() = default;
  ~DistTensorContext() = default;

  DistTensorContext(DistTensorContext&&) = default;
  DistTensorContext(const DistTensorContext&) = default;
  DistTensorContext& operator=(DistTensorContext&&) = default;
  DistTensorContext& operator=(const DistTensorContext&) = default;

  SptensorT<ExecSpace> distributeTensor(const ptree& tree);
  SptensorT<ExecSpace> distributeTensor(const std::string& file,
                                        const ttb_indx index_base,
                                        const bool compressed,
                                        const AlgParams& algParams);
  template <typename ExecSpaceSrc>
  SptensorT<ExecSpace> distributeTensor(const SptensorT<ExecSpaceSrc>& X,
                                        const AlgParams& algParams);

  // Parallel info
  std::int32_t ndims() const { return global_dims_.size(); }
  const std::vector<std::uint32_t>& dims() const { return global_dims_; }
  static std::int64_t nprocs() { return DistContext::nranks(); }
  static std::int64_t gridRank() { return DistContext::rank(); }
  const std::vector<small_vector<int>>& blocking() const { return global_blocking_; }

  // Processor map for communication
  const ProcessorMap& pmap() const { return *pmap_; }
  std::shared_ptr<const ProcessorMap> pmap_ptr() const { return pmap_; }

#ifdef HAVE_TPETRA
  Teuchos::RCP<const tpetra_map_type<ExecSpace> >
  getFactorMap(unsigned n) const {
    return factorMap[n];
  }
  Teuchos::RCP<const tpetra_map_type<ExecSpace> >
  getOverlapFactorMap(unsigned n) const {
    return overlapFactorMap[n];
  }
#endif

  // Sptensor operations
  ttb_real globalNorm(const SptensorT<ExecSpace>& X) const;
  std::uint64_t globalNNZ(const SptensorT<ExecSpace>& X) const;
  ttb_real globalNumelFloat(const SptensorT<ExecSpace>& X) const;

  // Ktensor operations
  ttb_real globalNorm(const KtensorT<ExecSpace>& X) const;
<<<<<<< HEAD
  KtensorT<ExecSpace> exportFromRoot(const KtensorT<ExecSpace>& u) const;
  KtensorT<ExecSpace> importToRoot(const KtensorT<ExecSpace>& u) const;
=======
  template <typename ExecSpaceDst, typename ExecSpaceSrc>
  KtensorT<ExecSpaceDst> exportFromRoot(const KtensorT<ExecSpaceSrc>& u) const;
  template <typename ExecSpaceDst, typename ExecSpaceSrc>
  KtensorT<ExecSpaceDst> importToRoot(const KtensorT<ExecSpaceSrc>& u) const;
  template <typename ExecSpace>
>>>>>>> d1621887
  void allReduce(KtensorT<ExecSpace>& u,
                 const bool divide_by_grid_size = false) const;
  void exportToFile(const KtensorT<ExecSpace>& u,
                    const std::string& file_name) const;

<<<<<<< HEAD
=======
  // Factor matrix operations
  template <typename ExecSpaceDst, typename ExecSpaceSrc>
  FacMatrixT<ExecSpaceDst> exportFromRoot(const int dim, const FacMatrixT<ExecSpaceSrc>& u) const;
  template <typename ExecSpaceDst, typename ExecSpaceSrc>
  FacMatrixT<ExecSpaceDst> importToRoot(const int dim, const FacMatrixT<ExecSpaceSrc>& u) const;

  // Initial guess computations
  template <typename ExecSpace>
>>>>>>> d1621887
  KtensorT<ExecSpace> readInitialGuess(const std::string& file_name) const;
  KtensorT<ExecSpace> randomInitialGuess(const SptensorT<ExecSpace>& X,
                                         const int rank,
                                         const int seed,
                                         const bool prng,
                                         const bool scale_guess_by_norm_x,
                                         const std::string& dist_method) const;
  KtensorT<ExecSpace> computeInitialGuess(const SptensorT<ExecSpace>& X,
                                          const ptree& input) const;

private:
  SptensorT<ExecSpace> distributeTensorData(
    const std::vector<G_MPI_IO::TDatatype<ttb_real>>& Tvec,
    const std::vector<std::uint32_t>& TensorDims,
    const std::vector<small_vector<int>>& blocking,
    const ProcessorMap& pmap,
    const AlgParams& algParams);

  std::pair<G_MPI_IO::SptnFileHeader, MPI_File>
  readBinaryHeader(const std::string& file_name, int indexbase,
                   std::vector<std::uint32_t>& dims, std::uint64_t& nnz);

  std::vector<std::uint32_t> local_dims_;
  std::vector<std::uint32_t> global_dims_;
  std::vector<std::uint32_t> ktensor_local_dims_;
  std::shared_ptr<ProcessorMap> pmap_;
  std::vector<small_vector<int>> global_blocking_;

#ifdef HAVE_TPETRA
  Teuchos::RCP<const Teuchos::Comm<int> > tpetra_comm;
  std::vector< Teuchos::RCP<const tpetra_map_type<ExecSpace> > > factorMap;
  std::vector< Teuchos::RCP<const tpetra_map_type<ExecSpace> > > overlapFactorMap;
  std::vector< Teuchos::RCP<const tpetra_map_type<ExecSpace> > > rootMap;
  std::vector< Teuchos::RCP<const tpetra_import_type<ExecSpace> > > rootImporter;
#endif

  MPI_Datatype mpiElemType_ = DistContext::toMpiType<ttb_real>();
};

// Helper declerations
namespace detail {

struct RangePair {
  int64_t lower;
  int64_t upper;
};

bool fileFormatIsBinary(const std::string& file_name);

template <typename ExecSpace>
auto rangesToIndexArray(const small_vector<RangePair>& ranges);
small_vector<int> singleDimUniformBlocking(int ModeLength, int ProcsInMode);

std::vector<G_MPI_IO::TDatatype<ttb_real>>
distributeTensorToVectors(const Sptensor& sp_tensor_host, uint64_t nnz,
                          MPI_Comm comm, int rank, int nprocs);

std::vector<G_MPI_IO::TDatatype<ttb_real>>
redistributeTensor(const std::vector<G_MPI_IO::TDatatype<ttb_real>>& Tvec,
                   const std::vector<std::uint32_t>& TensorDims,
                   const std::vector<small_vector<int>>& blocking,
                   const ProcessorMap& pmap);

template <typename ExecSpace>
void printRandomElements(const SptensorT<ExecSpace>& tensor,
                         int num_elements_per_rank,
                         const ProcessorMap& pmap,
                         const small_vector<RangePair>& ranges);

} // namespace detail

template <typename ExecSpace>
ttb_real
DistTensorContext<ExecSpace>::
globalNorm(const SptensorT<ExecSpace>& X) const
{
  const auto& values = X.getValArray();
  ttb_real norm2 = values.dot(values);
  norm2 = pmap_->gridAllReduce(norm2);
  return std::sqrt(norm2);
}

template <typename ExecSpace>
std::uint64_t
DistTensorContext<ExecSpace>::
globalNNZ(const SptensorT<ExecSpace>& X) const
{
  return pmap_->gridAllReduce(X.nnz());
}

template <typename ExecSpace>
ttb_real
DistTensorContext<ExecSpace>::
globalNumelFloat(const SptensorT<ExecSpace>& X) const
{
  return pmap_->gridAllReduce(X.numel_float());
}

template <typename ExecSpace>
ttb_real
DistTensorContext<ExecSpace>::
globalNorm(const KtensorT<ExecSpace>& u) const
{
  return std::sqrt(u.normFsq());
}

<<<<<<< HEAD
template <typename ExecSpace>
KtensorT<ExecSpace>
DistTensorContext<ExecSpace>::
exportFromRoot(const KtensorT<ExecSpace>& u) const
=======
template <typename ExecSpaceDst, typename ExecSpaceSrc>
KtensorT<ExecSpaceDst>
DistTensorContext::
exportFromRoot(const KtensorT<ExecSpaceSrc>& u) const
>>>>>>> d1621887
{
  const int nd = u.ndims();
  const int nc = u.ncomponents();
  assert(global_dims_.size() == nd);

<<<<<<< HEAD
  Genten::KtensorT<ExecSpace> exp;
  IndxArrayT<ExecSpace> sz(nd);
  auto hsz = create_mirror_view(sz);

#ifdef HAVE_TPETRA
  if (tpetra_comm != Teuchos::null) {
    for (int i=0; i<nd; ++i)
      hsz[i] = factorMap[i]->getLocalNumElements();
    deep_copy(sz,hsz);
    exp = Genten::KtensorT<ExecSpace>(nc, nd, sz);
    exp.setMatrices(0.0);
    deep_copy(exp.weights(), exp.weights());
    for (int i=0; i<nd; ++i) {
      if (rootImporter[i] != Teuchos::null) {
        DistFacMatrix<ExecSpace> dist_u(u[i], rootMap[i]);
        DistFacMatrix<ExecSpace> dist_exp(exp[i], factorMap[i]);
        dist_exp.doExport(dist_u, *(rootImporter[i]), Tpetra::INSERT);
      }
      else
        deep_copy(exp[i], u[i]);
    }
=======
  for (int i=0; i<nd; ++i)
    pmap_->gridBcast(u[i].view().data(), u[i].view().span(), 0);
  pmap_->gridBcast(u.weights().values().data(), u.weights().values().span(), 0);
  pmap_->gridBarrier();

  // Copy our portion from u into ktensor_
  IndxArrayT<ExecSpaceDst> sz(nd);
  auto hsz = create_mirror_view(sz);
  for (int i=0; i<nd; ++i)
    hsz[i] = local_dims_[i];
  deep_copy(sz,hsz);
  Genten::KtensorT<ExecSpaceDst> exp(nc, nd, sz);
  exp.setMatrices(0.0);
  deep_copy(exp.weights(), u.weights());
  for (int i=0; i<nd; ++i) {
    auto coord = pmap_->gridCoord(i);
    auto rng = std::make_pair(global_blocking_[i][coord],
                              global_blocking_[i][coord + 1]);
    auto sub = Kokkos::subview(u[i].view(), rng, Kokkos::ALL);
    deep_copy(exp[i].view(), sub);
>>>>>>> d1621887
  }
  else
#endif
  {
    // Broadcast ktensor values from 0 to all procs
    for (int i=0; i<nd; ++i)
      pmap_->gridBcast(u[i].view().data(), u[i].view().span(), 0);
    pmap_->gridBcast(
      u.weights().values().data(), u.weights().values().span(),0);
    pmap_->gridBarrier();

    // Copy our portion from u into ktensor_
    for (int i=0; i<nd; ++i)
      hsz[i] = local_dims_[i];
    deep_copy(sz,hsz);
    exp = Genten::KtensorT<ExecSpace>(nc, nd, sz);
    exp.setMatrices(0.0);
    deep_copy(exp.weights(), u.weights());
    for (int i=0; i<nd; ++i) {
      auto coord = pmap_->gridCoord(i);
      auto rng = std::make_pair(global_blocking_[i][coord],
                                global_blocking_[i][coord + 1]);
      auto sub = Kokkos::subview(u[i].view(), rng, Kokkos::ALL);
      deep_copy(exp[i].view(), sub);
    }
  }

  exp.setProcessorMap(&pmap());
  return exp;
}

namespace {

template <typename T> bool isValueSame(T x) {
  T p[]{-x, x};
  MPI_Allreduce(MPI_IN_PLACE, p, 2, DistContext::toMpiType<T>(), MPI_MIN,
                MPI_COMM_WORLD);
  return p[0] == -p[1];
}

// This check requires parallel communication so turn it off in optimized builds
#ifdef NDEBUG
template <typename ExecSpace>
<<<<<<< HEAD
KtensorT<ExecSpace>
DistTensorContext<ExecSpace>::
importToRoot(const KtensorT<ExecSpace>& u) const
=======
bool weightsAreSame(const KtensorT<ExecSpace>&) {
  return true;
}
#else
template <typename ExecSpace>
bool weightsAreSame(const KtensorT<ExecSpace> &u) {
  const auto wspan = u.weights().values().span();
  if (!isValueSame(wspan)) {
    return false;
  }
  for (std::size_t i = 0; i < wspan; ++i) {
    if (!isValueSame(u.weights(i))) {
      return false;
    }
  }
  return true;
}
#endif

} // namespace

template <typename ExecSpaceDst, typename ExecSpaceSrc>
KtensorT<ExecSpaceDst>
DistTensorContext::
importToRoot(const KtensorT<ExecSpaceSrc>& u) const
>>>>>>> d1621887
{
  const bool print =
    DistContext::isDebug() && (pmap_->gridRank() == 0);

  const int nd = u.ndims();
  const int nc = u.ncomponents();
  assert(global_dims_.size() == nd);

<<<<<<< HEAD
  IndxArrayT<ExecSpace> sizes_idx(nd);
=======
  KtensorT<ExecSpaceDst> out;
  IndxArrayT<ExecSpaceDst> sizes_idx(nd);
>>>>>>> d1621887
  auto sizes_idx_host = create_mirror_view(sizes_idx);
  for (int i=0; i<nd; ++i) {
    sizes_idx_host[i] = global_dims_[i];
  }
  deep_copy(sizes_idx, sizes_idx_host);
<<<<<<< HEAD
  KtensorT<ExecSpace> out(nc, nd, sizes_idx);
  out.setMatrices(0.0);
  deep_copy(out.weights(), u.weights());

#ifdef HAVE_TPETRA
  if (tpetra_comm != Teuchos::null) {
    for (int i=0; i<nd; ++i) {
      if (rootImporter[i] != Teuchos::null) {
        DistFacMatrix<ExecSpace> dist_u(u[i], factorMap[i]);
        DistFacMatrix<ExecSpace> dist_out(out[i], rootMap[i]);
        dist_out.doImport(dist_u, *(rootImporter[i]), Tpetra::INSERT);
      }
      else
        deep_copy(out[i], u[i]);
    }
  }
  else
#endif
  {
=======
  out = KtensorT<ExecSpaceDst>(nc, nd, sizes_idx);

  if (!weightsAreSame(u)) {
    throw std::string(
        "Ktensor weights are expected to be the same on all ranks");
  }

  deep_copy(out.weights(), u.weights());

  if (print)
    std::cout << "Blocking:\n";

  small_vector<int> grid_pos(nd, 0);
  for (int d=0; d<nd; ++d) {
    std::vector<int> recvcounts(pmap_->gridSize(), 0);
    std::vector<int> displs(pmap_->gridSize(), 0);
    const auto nblocks = global_blocking_[d].size() - 1;
>>>>>>> d1621887
    if (print)
      std::cout << "Blocking:\n";

    small_vector<int> grid_pos(nd, 0);
    for (int d=0; d<nd; ++d) {
      std::vector<int> recvcounts(pmap_->gridSize(), 0);
      std::vector<int> displs(pmap_->gridSize(), 0);
      const auto nblocks = global_blocking_[d].size() - 1;
      if (print)
        std::cout << "\tDim(" << d << ")\n";
      for (auto b = 0; b < nblocks; ++b) {
        if (print)
          std::cout << "\t\t{" << global_blocking_[d][b]
                    << ", " << global_blocking_[d][b + 1]
                    << "} owned by ";
        grid_pos[d] = b;
        int owner = 0;
        MPI_Cart_rank(pmap_->gridComm(), grid_pos.data(), &owner);
        if (print)
          std::cout << owner << "\n";
        recvcounts[owner] =
          u[d].view().stride(0)*(global_blocking_[d][b+1]-global_blocking_[d][b]);
        displs[owner] = out[d].view().stride(0)*global_blocking_[d][b];
        grid_pos[d] = 0;
      }

      const bool is_sub_root = pmap_->subCommRank(d) == 0;
      std::size_t send_size = is_sub_root ? u[d].view().span() : 0;
      MPI_Gatherv(u[d].view().data(), send_size,
                  DistContext::toMpiType<ttb_real>(),
                  out[d].view().data(), recvcounts.data(), displs.data(),
                  DistContext::toMpiType<ttb_real>(), 0,
                  pmap_->gridComm());
      pmap_->gridBarrier();
    }

    if (print) {
      std::cout << std::endl;
      std::cout << "Subcomm sizes: ";
      for (auto s : pmap_->subCommSizes()) {
        std::cout << s << " ";
      }
      std::cout << std::endl;
    }
  }

  return out;
}

template <typename ExecSpace>
void
DistTensorContext<ExecSpace>::
allReduce(KtensorT<ExecSpace>& u, const bool divide_by_grid_size) const
{
  const int nd = u.ndims();
  assert(global_dims_.size() == nd);

  for (int n=0; n<nd; ++n)
    pmap_->subGridAllReduce(
      n, u[n].view().data(), u[n].view().span());

  if (divide_by_grid_size) {
    auto const &gridSizes = pmap_->subCommSizes();
    for (int n=0; n<nd; ++n) {
      const ttb_real scale = ttb_real(1.0 / gridSizes[n]);
      u[n].times(scale);
    }
  }
}

template <typename ExecSpace>
<<<<<<< HEAD
=======
void
DistTensorContext::
exportToFile(const KtensorT<ExecSpace>& u, const std::string& file_name) const
{
  Ktensor out = importToRoot<Genten::DefaultHostExecutionSpace>(u);
  if (pmap_->gridRank() == 0) {
    // Normalize Ktensor u before writing out
    out.normalize(Genten::NormTwo);
    out.arrange();

    std::cout << "Saving final Ktensor to " << file_name << std::endl;
    Genten::export_ktensor(file_name, out);
  }
}

template <typename ExecSpaceDst, typename ExecSpaceSrc>
FacMatrixT<ExecSpaceDst>
DistTensorContext::
exportFromRoot(const int dim, const FacMatrixT<ExecSpaceSrc>& u) const
{
  // Broadcast factor matrix values from 0 to all procs
  pmap_->gridBcast(u.view().data(), u.view().span(), 0);
  pmap_->gridBarrier();

  // Copy our portion
  FacMatrixT<ExecSpaceDst> exp(u.nRows(), u.nCols());
  auto coord = pmap_->gridCoord(dim);
  auto rng = std::make_pair(global_blocking_[dim][coord],
                            global_blocking_[dim][coord + 1]);
  auto sub = Kokkos::subview(u.view(), rng, Kokkos::ALL);
  deep_copy(exp.view(), sub);
  return exp;
}

template <typename ExecSpaceDst, typename ExecSpaceSrc>
FacMatrixT<ExecSpaceDst>
DistTensorContext::
importToRoot(const int dim, const FacMatrixT<ExecSpaceSrc>& u) const
{
  FacMatrixT<ExecSpaceDst> out(global_dims_[dim], u.nCols());

  small_vector<int> grid_pos(global_dims_.size(), 0);
  std::vector<int> recvcounts(pmap_->gridSize(), 0);
  std::vector<int> displs(pmap_->gridSize(), 0);
  const auto nblocks = global_blocking_[dim].size() - 1;
  for (auto b = 0; b < nblocks; ++b) {
    grid_pos[dim] = b;
    int owner = 0;
    MPI_Cart_rank(pmap_->gridComm(), grid_pos.data(), &owner);
    recvcounts[owner] =
      u.view().stride(0)*(global_blocking_[dim][b+1]-global_blocking_[dim][b]);
    displs[owner] = out.view().stride(0)*global_blocking_[dim][b];
  }

  const bool is_sub_root = pmap_->subCommRank(dim) == 0;
  std::size_t send_size = is_sub_root ? u.view().span() : 0;
  MPI_Gatherv(u.view().data(), send_size,
              DistContext::toMpiType<ttb_real>(),
              out.view().data(), recvcounts.data(), displs.data(),
              DistContext::toMpiType<ttb_real>(), 0,
              pmap_->gridComm());
  pmap_->gridBarrier();

  return out;
}

template <typename ExecSpace>
KtensorT<ExecSpace>
DistTensorContext::
readInitialGuess(const std::string& file_name) const
{
  KtensorT<DefaultHostExecutionSpace> u_host;
  import_ktensor(file_name, u_host);
  KtensorT<ExecSpace> u = create_mirror_view(ExecSpace(), u_host);
  deep_copy(u, u_host);
  return exportFromRoot<ExecSpace>(u);
}

template <typename ExecSpace>
KtensorT<ExecSpace>
DistTensorContext::
randomInitialGuess(const SptensorT<ExecSpace>& X,
                   const int rank,
                   const int seed,
                   const bool prng,
                   const std::string& dist_method) const
{
  const ttb_indx nd = X.ndims();
  const ttb_real norm_x = globalNorm(X);
  RandomMT cRMT(seed);

  if (dist_method == "serial") {
    // Compute random ktensor on rank 0 and broadcast to all proc's
    IndxArrayT<ExecSpace> sz(nd);
    auto hsz = create_mirror_view(sz);
    for (int i=0; i<nd; ++i)
      hsz[i] = global_dims_[i];
    deep_copy(sz,hsz);
    Genten::KtensorT<ExecSpace> u(rank, nd, sz);
    if (pmap_->gridRank() == 0) {
      u.setWeights(1.0);
      u.setMatricesScatter(false, prng, cRMT);
      const auto norm_k = std::sqrt(u.normFsq());
      u.weights().times(norm_x / norm_k);
      u.distribute();
    }
    return exportFromRoot<ExecSpace>(u);
  }
  else if (dist_method == "parallel") {
    // Compute random ktensor on each node
    KtensorT<ExecSpace> u(rank, nd, X.size());
    u.setWeights(1.0);
    u.setMatricesScatter(false, prng, cRMT);
    const ttb_real norm_k = globalNorm(u);
    u.weights().times(norm_x / norm_k);
    u.distribute();
    return u;
  }
  else if (dist_method == "parallel-drew") {
    // Drew's funky random ktensor that I don't understand
    KtensorT<ExecSpace> u(rank, nd, X.size());
    u.setWeights(1.0);
    u.setMatricesScatter(false, prng, cRMT);
    u.weights().times(1.0 / norm_x);
    u.distribute();
    allReduce(u, true);
    return u;
  }
  else
    Genten::error("Unknown distributed-guess method: " + dist_method);

  return Genten::KtensorT<ExecSpace>();
}

template <typename ExecSpace>
>>>>>>> d1621887
SptensorT<ExecSpace>
DistTensorContext<ExecSpace>::
distributeTensor(const std::string& file, const ttb_indx index_base,
                 const bool compressed, const AlgParams& algParams)
{
  const bool is_binary = detail::fileFormatIsBinary(file);
  if (is_binary && index_base != 0)
    Genten::error("The binary format only supports zero based indexing\n");
  if (is_binary && compressed)
    Genten::error("The binary format does not support compression\n");

  std::vector<G_MPI_IO::TDatatype<ttb_real>> Tvec;

  if (DistContext::rank() == 0)
    std::cout << "Reading tensor from file " << file << std::endl;

  DistContext::Barrier();
  auto t2 = MPI_Wtime();
  std::vector<std::uint32_t> global_dims;
  if (is_binary) {
    // For binary file, do a parallel read
    std::uint64_t nnz = 0;
    auto binary_header = readBinaryHeader(file, index_base, global_dims, nnz);
    Tvec = G_MPI_IO::parallelReadElements(DistContext::commWorld(),
                                          binary_header.second,
                                          binary_header.first);
  }
  else {
    // For non-binary, read on rank 0 and broadcast dimensions.
    // We do this instead of reading the header because we want to support
    // headerless files
    Sptensor X_host;
    if (gridRank() == 0)
      import_sptensor(file, X_host, index_base, compressed);

    std::size_t nnz = X_host.nnz();
    DistContext::Bcast(nnz, 0);

    std::size_t ndims = X_host.ndims();
    DistContext::Bcast(ndims, 0);

    small_vector<int> dims(ndims);
    if (gridRank() == 0) {
      for (std::size_t i=0; i<ndims; ++i)
        dims[i] = X_host.size(i);
    }
    DistContext::Bcast(dims, 0);

    global_dims = std::vector<std::uint32_t>(ndims);
    for (std::size_t i=0; i<ndims; ++i)
      global_dims[i] = dims[i];

    Tvec = detail::distributeTensorToVectors(
      X_host, nnz, DistContext::commWorld(), DistContext::rank(),
      DistContext::nranks());
  }
  DistContext::Barrier();
  auto t3 = MPI_Wtime();
  if (gridRank() == 0) {
    std::cout << "  Read file in: " << t3 - t2 << "s" << std::endl;
  }

<<<<<<< HEAD
  const bool use_tpetra =
    algParams.dist_update_method == Genten::Dist_Update_Method::Tpetra;
  pmap_ = std::shared_ptr<ProcessorMap>(new ProcessorMap(global_dims_,
                                                         use_tpetra));
  detail::printGrids(*pmap_);
=======
  // Check if we have already distributed a tensor, in which case this one
  // needs to be of the same size
  const int ndims = global_dims.size();
  if (global_dims_.size() > 0) {
    if (global_dims_.size() != ndims)
      Genten::error("distributeTensor() called twice with different number of dimensions!");
    for (int i=0; i<ndims; ++i)
      if (global_dims_[i] != global_dims[i])
          Genten::error("distributeTensor() called twice with different sized tensors!");
  }
  else {
    global_dims_ = global_dims;
>>>>>>> d1621887

    pmap_ = std::shared_ptr<ProcessorMap>(new ProcessorMap(global_dims_));
    detail::printGrids(*pmap_);

    global_blocking_ =
      detail::generateUniformBlocking(global_dims_, pmap_->gridDims());
    detail::printBlocking(*pmap_, global_blocking_);
  }

  return distributeTensorData(Tvec, global_dims_, global_blocking_,
                              *pmap_, algParams);
}

template <typename ExecSpace>
template <typename ExecSpaceSrc>
SptensorT<ExecSpace>
DistTensorContext<ExecSpace>::
distributeTensor(const SptensorT<ExecSpaceSrc>& X, const AlgParams& algParams)
{
  // Check if we have already distributed a tensor, in which case this one
  // needs to be of the same size
  const int ndims = X.ndims();
  if (global_dims_.size() > 0) {
    if (global_dims_.size() != ndims)
      Genten::error("distributeTensor() called twice with different number of dimensions!");
    for (int i=0; i<ndims; ++i)
      if (global_dims_[i] != X.size(i))
          Genten::error("distributeTensor() called twice with different sized tensors!");
  }
  else {
    global_dims_.resize(ndims);
    for (int i=0; i<ndims; ++i)
      global_dims_[i] = X.size(i);

<<<<<<< HEAD
  const bool use_tpetra =
    algParams.dist_update_method == Genten::Dist_Update_Method::Tpetra;
  pmap_ = std::shared_ptr<ProcessorMap>(new ProcessorMap(global_dims_,
                                                         use_tpetra));
  detail::printGrids(*pmap_);
=======
    pmap_ = std::shared_ptr<ProcessorMap>(new ProcessorMap(global_dims_));
    detail::printGrids(*pmap_);
>>>>>>> d1621887

    global_blocking_ =
      detail::generateUniformBlocking(global_dims_, pmap_->gridDims());

    detail::printBlocking(*pmap_, global_blocking_);
    DistContext::Barrier();
  }

  auto X_host = create_mirror_view(X);
  deep_copy(X_host, X);
  auto Tvec = detail::distributeTensorToVectors(
    X_host, X.nnz(), pmap_->gridComm(), pmap_->gridRank(),
    pmap_->gridSize());

  return distributeTensorData(Tvec, global_dims_, global_blocking_, *pmap_,
                              algParams);
}

template <typename ExecSpace>
SptensorT<ExecSpace>
DistTensorContext<ExecSpace>::
distributeTensorData(const std::vector<G_MPI_IO::TDatatype<ttb_real>>& Tvec,
                     const std::vector<std::uint32_t>& TensorDims,
                     const std::vector<small_vector<int>>& blocking,
                     const ProcessorMap& pmap, const AlgParams& algParams)
{
  const bool use_tpetra =
    algParams.dist_update_method == Genten::Dist_Update_Method::Tpetra;

  DistContext::Barrier();
  auto t4 = MPI_Wtime();

  // Now redistribute to final format
  auto distributedData =
    detail::redistributeTensor(Tvec, global_dims_, global_blocking_, *pmap_);

  DistContext::Barrier();
  auto t5 = MPI_Wtime();

  if (gridRank() == 0) {
    std::cout << "  Redistributied file in: " << t5 - t4 << "s" << std::endl;
  }

  DistContext::Barrier();
  auto t6 = MPI_Wtime();

  std::vector<detail::RangePair> range;
  auto ndims = TensorDims.size();
  for (auto i = 0; i < ndims; ++i) {
    auto coord = pmap_->gridCoord(i);
    range.push_back({global_blocking_[i][coord],
                      global_blocking_[i][coord + 1]});
  }

  std::vector<ttb_indx> indices(ndims);
  local_dims_.resize(ndims);
  for (auto i = 0; i < ndims; ++i) {
    auto const &rpair = range[i];
    indices[i] = rpair.upper - rpair.lower;
<<<<<<< HEAD
    local_dims_.push_back(indices[i]);
    ktensor_local_dims_.push_back(indices[i]);
=======
    local_dims_[i] = indices[i];
>>>>>>> d1621887
  }

  const auto local_nnz = distributedData.size();
  std::vector<ttb_real> values(local_nnz);
  std::vector<std::vector<ttb_indx>> subs(local_nnz);
  for (auto i = 0; i < local_nnz; ++i) {
    auto data = distributedData[i];
    values[i] = data.val;
    subs[i] = std::vector<ttb_indx>(data.coo, data.coo + ndims);

    // Do not subtract off the lower bound of the bounding box for Tpetra
    // since it will map GIDs to LIDs below
    if (!use_tpetra)
      for (auto j = 0; j < ndims; ++j)
        subs[i][j] -= range[j].lower;
  }

  SptensorT<ExecSpace> sptensor;
  if (!use_tpetra) {
    Sptensor sptensor_host(indices, values, subs);
    sptensor = create_mirror_view(ExecSpace(), sptensor_host);
    deep_copy(sptensor, sptensor_host);
  }

#ifdef HAVE_TPETRA
  // Setup Tpetra parallel maps
  if (use_tpetra) {
    const tpetra_go_type indexBase = tpetra_go_type(0);
    const Tpetra::global_size_t invalid =
      Teuchos::OrdinalTraits<Tpetra::global_size_t>::invalid();
    tpetra_comm = Teuchos::rcp(new Teuchos::MpiComm<int>(pmap_->gridComm()));

    // Distribute each factor matrix uniformly across all processors
    // ToDo:  consider possibly not doing this when the number of rows is
    // small.  It might be better to replicate rows instead
    factorMap.resize(ndims);
    for (auto dim=0; dim<ndims; ++dim) {
      const tpetra_go_type numGlobalElements = global_dims_[dim];
      factorMap[dim] = Teuchos::rcp(new tpetra_map_type<ExecSpace>(numGlobalElements, indexBase, tpetra_comm));
    }

    // Build hash maps of tensor nonzeros in each dimension for:
    //   1.  Mapping tensor GIDs to LIDS
    //   2.  Constructing overlapping Tpetra map for MTTKRP
    using unordered_map_type = Kokkos::UnorderedMap<tpetra_go_type,tpetra_lo_type,DefaultHostExecutionSpace>;
    std::vector<unordered_map_type> map(ndims);
    std::vector<tpetra_lo_type> cnt(ndims, 0);
    for (auto dim=0; dim<ndims; ++dim)
      map[dim].rehash(local_dims_[dim]);
    for (auto i=0; i<local_nnz; ++i) {
      for (auto dim=0; dim<ndims; ++dim) {
        auto gid = subs[i][dim];
        auto idx = map[dim].find(gid);
        if (!map[dim].valid_at(idx)) {
          tpetra_lo_type lid = cnt[dim]++;
          if (map[dim].insert(gid,lid).failed())
            Genten::error("Insertion of GID failed, something is wrong!");
        }
      }
    }
    for (auto dim=0; dim<ndims; ++dim)
      assert(cnt[dim] == map[dim].size());

    // Map tensor GIDs to LIDs.  We use the hash-map for this instead of just
    // subtracting off the lower bound because there may be empty slices
    // in our block (and LIDs must be contiguous)
    std::vector<std::vector<ttb_indx>> subs_gids(local_nnz);
    for (auto i=0; i<local_nnz; ++i) {
      subs_gids[i].resize(ndims);
      for (auto dim=0; dim<ndims; ++dim) {
        const auto gid = subs[i][dim];
        const auto idx = map[dim].find(gid);
        const auto lid = map[dim].value_at(idx);
        subs[i][dim] = lid;
        subs_gids[i][dim] = gid;
      }
    }

    // Construct overlap maps for each dimension
    overlapFactorMap.resize(ndims);
    for (auto dim=0; dim<ndims; ++dim) {
      Kokkos::View<tpetra_go_type*,ExecSpace> gids("gids", cnt[dim]);
      auto gids_host = create_mirror_view(gids);
      const auto sz = map[dim].capacity();
      for (auto idx=0; idx<sz; ++idx) {
        if (map[dim].valid_at(idx)) {
          const auto gid = map[dim].key_at(idx);
          const auto lid = map[dim].value_at(idx);
          gids_host[lid] = gid;
        }
      }
      deep_copy(gids, gids_host);
      overlapFactorMap[dim] =
        Teuchos::rcp(new tpetra_map_type<ExecSpace>(invalid, gids, indexBase,
                                                    tpetra_comm));
      indices[dim] = overlapFactorMap[dim]->getLocalNumElements();

      if (algParams.optimize_maps) {
        bool err = false;
        overlapFactorMap[dim] = Tpetra::Details::makeOptimizedColMap(
          std::cerr, err, *factorMap[dim], *overlapFactorMap[dim]);
        if (err)
          Genten::error("Tpetra::Details::makeOptimizedColMap failed!");
        for (auto i=0; i<local_nnz; ++i)
          subs[i][dim] =
            overlapFactorMap[dim]->getLocalElement(subs_gids[i][dim]);
      }
    }

    // Build sparse tensor
    std::vector<ttb_indx> lower(ndims), upper(ndims);
    for (auto dim=0; dim<ndims; ++dim) {
      lower[dim] = range[dim].lower;
      upper[dim] = range[dim].upper;
    }
    Sptensor sptensor_host(indices, values, subs, subs_gids, lower, upper);
    sptensor = create_mirror_view(ExecSpace(), sptensor_host);
    deep_copy(sptensor, sptensor_host);
    for (auto dim=0; dim<ndims; ++dim) {
      sptensor.factorMap(dim) = factorMap[dim];
      sptensor.tensorMap(dim) = overlapFactorMap[dim];
      if (!overlapFactorMap[dim]->isSameAs(*factorMap[dim]))
        sptensor.importer(dim) =
          Teuchos::rcp(new tpetra_import_type<ExecSpace>(
                         factorMap[dim], overlapFactorMap[dim]));
    }

    // Build maps and importers for importing factor matrices to/from root
    rootMap.resize(ndims);
    rootImporter.resize(ndims);
    for (auto dim=0; dim<ndims; ++dim) {
      const Tpetra::global_size_t numGlobalElements = global_dims_[dim];
      const size_t numLocalElements =
        (gridRank() == 0) ? global_dims_[dim] : 0;
      rootMap[dim] = Teuchos::rcp(new tpetra_map_type<ExecSpace>(numGlobalElements, numLocalElements, indexBase, tpetra_comm));
      rootImporter[dim] = Teuchos::rcp(new tpetra_import_type<ExecSpace>(factorMap[dim], rootMap[dim]));
    }
  }
#else
  if (use_tpetra)
    Genten::error("Cannot use tpetra distribution approach without enabling Tpetra!");
#endif

  if (DistContext::isDebug()) {
    if (gridRank() == 0) {
      std::cout << "MPI Ranks in each dimension: ";
      for (auto p : pmap_->subCommSizes()) {
        std::cout << p << " ";
      }
      std::cout << std::endl;
    }
    DistContext::Barrier();
  }

  DistContext::Barrier();
  auto t7 = MPI_Wtime();

  sptensor.setProcessorMap(&pmap);
  return sptensor;
}

template <typename ExecSpace>
std::pair<G_MPI_IO::SptnFileHeader, MPI_File>
DistTensorContext<ExecSpace>::
readBinaryHeader(const std::string& file_name, int indexbase,
           std::vector<std::uint32_t>& dims,
           std::uint64_t& nnz)
{
  bool is_binary = detail::fileFormatIsBinary(file_name);
  if (!is_binary)
    Genten::error("readBinaryHeader called on non-binary file!\n");
  if (indexbase != 0)
    Genten::error("The binary format only supports zero based indexing\n");

  auto *mpi_fh = G_MPI_IO::openFile(DistContext::commWorld(), file_name);
  auto binary_header = G_MPI_IO::readHeader(DistContext::commWorld(), mpi_fh);
  TensorInfo ti = binary_header.toTensorInfo();
  dims = ti.dim_sizes;
  nnz = ti.nnz;
  return std::make_pair(std::move(binary_header), mpi_fh);
}

namespace detail {

template <typename ExecSpace>
void
printRandomElements(const SptensorT<ExecSpace>& tensor,
                    int num_elements_per_rank, const ProcessorMap& pmap,
                    const small_vector<RangePair>& ranges)
{
  static_assert(
    std::is_same<ExecSpace, Kokkos::DefaultHostExecutionSpace>::value,
    "To print random elements we want a host tensor.");

  const auto size = pmap.gridSize();
  const auto rank = pmap.gridRank();
  auto gComm = pmap.gridComm();

  const auto nnz = tensor.nnz();
  std::uniform_int_distribution<> dist(0, nnz - 1);
  std::mt19937_64 gen(std::random_device{}());

  for (auto i = 0; i < size; ++i) {
    if (rank != i) {
      continue;
    }
    std::cout << "Rank: " << rank << " ranges:[";
    for (auto j = 0; j < ranges.size(); ++j) {
      std::cout << "{" << ranges[j].lower << ", " << ranges[j].upper << "}";
      if (j < ranges.size() - 1) {
        std::cout << ", ";
      }
    }
    std::cout << "]\n";
    if (nnz >= num_elements_per_rank) {
      for (auto i = 0; i < num_elements_per_rank; ++i) {
        auto rand_idx = dist(gen);
        auto indices = tensor.getSubscripts(rand_idx);
        auto value = tensor.value(rand_idx);

        std::cout << "\t";
        for (auto j = 0; j < tensor.ndims(); ++j) {
          std::cout << indices[j] + ranges[j].lower << " ";
        }
        std::cout << value << "\n";
      }
    } else {
      std::cout << "Rank: " << pmap.gridRank() << " had 0 nnz\n";
    }
    std::cout << std::endl;
    MPI_Barrier(gComm);
    //sleep(1);
  }
}

template <typename ExecSpace>
auto
rangesToIndexArray(const small_vector<RangePair>& ranges)
{
  IndxArrayT<ExecSpace> outArray(ranges.size());
  auto mirrorArray = create_mirror_view(outArray);

  auto i = 0;
  for (auto const &rp : ranges) {
    const auto size = rp.upper - rp.lower;
    mirrorArray[i] = size;
    ++i;
  }

  deep_copy(outArray, mirrorArray);
  return outArray;
}

} // namespace detail

#else

template <typename ExecSpace>
class DistTensorContext {
public:
  DistTensorContext() = default;
  ~DistTensorContext() = default;

  DistTensorContext(DistTensorContext&&) = default;
  DistTensorContext(const DistTensorContext&) = default;
  DistTensorContext& operator=(DistTensorContext&&) = default;
  DistTensorContext& operator=(const DistTensorContext&) = default;

  SptensorT<ExecSpace> distributeTensor(const ptree& tree);
  SptensorT<ExecSpace> distributeTensor(const std::string& file,
                                        const ttb_indx index_base,
                                        const bool compressed,
                                        const AlgParams& algParams)
  {
    Sptensor x_host;
    Genten::import_sptensor(file, x_host, index_base, compressed, true);
    SptensorT<ExecSpace> x = create_mirror_view( ExecSpace(), x_host );
    deep_copy( x, x_host );

    auto sz = x_host.size();
    const int nd = x_host.ndims();
    global_dims_.resize(nd);
    for (int i=0; i<nd; ++i)
      global_dims_[i] = sz[i];

    return x;
  }
  template <typename ExecSpaceSrc>
  SptensorT<ExecSpace> distributeTensor(const SptensorT<ExecSpaceSrc>& X,
                                        const AlgParams& algParams)
  {
    SptensorT<ExecSpace> X_dst = create_mirror_view(ExecSpace(), X);
    deep_copy(X_dst, X);
    return X_dst;
  }

  // Parallel info
  std::int32_t ndims() const { return global_dims_.size(); }
  const std::vector<std::uint32_t>& dims() const { return global_dims_; }
  std::int64_t nprocs() const { return 1; }
  std::int64_t gridRank() const { return 0; }

  // Processor map for communication
  const ProcessorMap& pmap() const { return *pmap_; }
  std::shared_ptr<const ProcessorMap> pmap_ptr() const { return pmap_; }

  // Sptensor operations
  ttb_real globalNorm(const SptensorT<ExecSpace>& X) const { return X.norm(); }
  std::uint64_t globalNNZ(const SptensorT<ExecSpace>& X) const { return X.nnz(); }
  ttb_real globalNumelFloat(const SptensorT<ExecSpace>& X) const { return X.numel_float(); }

  // Ktensor operations
  ttb_real globalNorm(const KtensorT<ExecSpace>& u) const { return std::sqrt(u.normFsq()); }
<<<<<<< HEAD
  KtensorT<ExecSpace> exportFromRoot(const KtensorT<ExecSpace>& u) const { return u; }
  KtensorT<ExecSpace> importToRoot(const KtensorT<ExecSpace>& u) const { return u; }
=======
  template <typename ExecSpaceDst, typename ExecSpaceSrc>
  KtensorT<ExecSpaceDst> exportFromRoot(const KtensorT<ExecSpaceSrc>& u) const {
    KtensorT<ExecSpaceDst> v = create_mirror_view(ExecSpaceDst(), u);
    deep_copy(v,u);
    return v;
  }
  template <typename ExecSpaceDst, typename ExecSpaceSrc>
  KtensorT<ExecSpaceDst> importToRoot(const KtensorT<ExecSpaceSrc>& u) const {
    KtensorT<ExecSpaceDst> v = create_mirror_view(ExecSpaceDst(), u);
    deep_copy(v,u);
    return v;
  }
  template <typename ExecSpace>
>>>>>>> d1621887
  void allReduce(KtensorT<ExecSpace>& u,
                 const bool divide_by_grid_size = false) const {}
  void exportToFile(const KtensorT<ExecSpace>& out,
<<<<<<< HEAD
                    const std::string& file_name) const;
  KtensorT<ExecSpace> readInitialGuess(const std::string& file_name) const;
=======
                    const std::string& file_name) const {
    out.normalize(Genten::NormTwo);
    out.arrange();

    std::cout << "Saving final Ktensor to " << file_name << std::endl;
    auto out_h = create_mirror_view(out);
    deep_copy(out_h, out);
    Genten::export_ktensor(file_name, out_h);
  }
  template <typename ExecSpaceDst, typename ExecSpaceSrc>
  FacMatrixT<ExecSpaceDst> exportFromRoot(const int dim, const FacMatrixT<ExecSpaceSrc>& u) const {
    FacMatrixT<ExecSpaceDst> v = create_mirror_view(ExecSpaceDst(), u);
    deep_copy(v,u);
    return v;
  }
  template <typename ExecSpaceDst, typename ExecSpaceSrc>
  FacMatrixT<ExecSpaceDst> importToRoot(const int dim, const FacMatrixT<ExecSpaceSrc>& u) const {
    FacMatrixT<ExecSpaceDst> v = create_mirror_view(ExecSpaceDst(), u);
    deep_copy(v,u);
    return v;
  }

  template <typename ExecSpace>
  KtensorT<ExecSpace> readInitialGuess(const std::string& file_name) const {
    KtensorT<DefaultHostExecutionSpace> u_host;
    import_ktensor(file_name, u_host);
    KtensorT<ExecSpace> u = create_mirror_view(ExecSpace(), u_host);
    deep_copy(u, u_host);
    return u;
  }
  template <typename ExecSpace>
>>>>>>> d1621887
  KtensorT<ExecSpace> randomInitialGuess(const SptensorT<ExecSpace>& X,
                                         const int rank,
                                         const int seed,
                                         const bool prng,
                                         const bool scale_guess_by_norm_x,
                                         const std::string& dist_method) const;
  KtensorT<ExecSpace> computeInitialGuess(const SptensorT<ExecSpace>& X,
                                          const ptree& input) const;

private:
  std::vector<std::uint32_t> global_dims_;
  std::shared_ptr<ProcessorMap> pmap_;
};

#endif

template <typename ExecSpace>
SptensorT<ExecSpace>
DistTensorContext<ExecSpace>::
distributeTensor(const ptree& tree)
{
  auto t_tree = tree.get_child("tensor");
  const std::string file_name = t_tree.get<std::string>("input-file");
  const ttb_indx index_base = t_tree.get<int>("index-base", 0);
  const bool compressed = t_tree.get<bool>("compressed", false);

  auto k_tree = tree.get_child("k-tensor");
  const bool tpetra =
    (parse_ptree_enum<Dist_Update_Method>(k_tree, "dist-method") ==
     Dist_Update_Method::Tpetra);
  const bool optimize_maps = k_tree.get<bool>("optimize-mps", false);
  return distributeTensor(file_name, index_base, compressed, tpetra,
                          optimize_maps);
}

template <typename ExecSpace>
void
DistTensorContext<ExecSpace>::
exportToFile(const KtensorT<ExecSpace>& u, const std::string& file_name) const
{
  KtensorT<ExecSpace> out = importToRoot(u);
  if (pmap_->gridRank() == 0) {
    // Normalize Ktensor u before writing out
    out.normalize(Genten::NormTwo);
    out.arrange();

    std::cout << "Saving final Ktensor to " << file_name << std::endl;
    auto out_h = create_mirror_view(Genten::DefaultHostExecutionSpace(), out);
    deep_copy(out_h, out);
    Genten::export_ktensor(file_name, out_h);
  }
}

template <typename ExecSpace>
KtensorT<ExecSpace>
DistTensorContext<ExecSpace>::
readInitialGuess(const std::string& file_name) const
{
  KtensorT<DefaultHostExecutionSpace> u_host;
  import_ktensor(file_name, u_host);
  KtensorT<ExecSpace> u = create_mirror_view(ExecSpace(), u_host);
  deep_copy(u, u_host);
  return exportFromRoot(u);
}

template <typename ExecSpace>
KtensorT<ExecSpace>
DistTensorContext<ExecSpace>::
randomInitialGuess(const SptensorT<ExecSpace>& X,
                   const int rank,
                   const int seed,
                   const bool prng,
                   const bool scale_guess_by_norm_x,
                   const std::string& dist_method) const
{
  const ttb_indx nd = X.ndims();
  const ttb_real norm_x = globalNorm(X);
  RandomMT cRMT(seed);

  Genten::KtensorT<ExecSpace> u;

  if (dist_method == "serial") {
    // Compute random ktensor on rank 0 and broadcast to all proc's
    IndxArrayT<ExecSpace> sz(nd);
    auto hsz = create_mirror_view(sz);
    for (int i=0; i<nd; ++i)
      hsz[i] = global_dims_[i];
    deep_copy(sz,hsz);
    Genten::KtensorT<ExecSpace> u0(rank, nd, sz);
    if (pmap_->gridRank() == 0) {
      u0.setWeights(1.0);
      u0.setMatricesScatter(false, prng, cRMT);
    }
    u = exportFromRoot(u0);
  }
  else if (dist_method == "parallel" || dist_method == "parallel-drew") {
#ifdef HAVE_TPETRA
    if (tpetra_comm != Teuchos::null) {
      const int nd = X.ndims();
      IndxArrayT<ExecSpace> sz(nd);
      auto hsz = create_mirror_view(sz);
      for (int i=0; i<nd; ++i)
        hsz[i] = factorMap[i]->getLocalNumElements();
      deep_copy(sz,hsz);
      u = KtensorT<ExecSpace>(rank, nd, sz);
      u.setWeights(1.0);
      u.setMatricesScatter(false, prng, cRMT);
      u.setProcessorMap(&pmap());
    }
    else
#endif
    {
      u = KtensorT<ExecSpace>(rank, nd, X.size());
      u.setWeights(1.0);
      u.setMatricesScatter(false, prng, cRMT);
      u.setProcessorMap(&pmap());
      allReduce(u, true); // make replicated proc's consistent
    }
  }
  else
    Genten::error("Unknown distributed-guess method: " + dist_method);

  if (dist_method == "parallel-drew")
    u.weights().times(1.0 / norm_x); // don't understand this
  else {
    const ttb_real norm_u = globalNorm(u);
    const ttb_real scale =
      scale_guess_by_norm_x ? norm_x / norm_u : ttb_real(1.0) / norm_u;
    u.weights().times(scale);
  }
  u.distribute(); // distribute weights across factor matrices
  return u;
}

template <typename ExecSpace>
KtensorT<ExecSpace>
DistTensorContext<ExecSpace>::
computeInitialGuess(const SptensorT<ExecSpace>& X, const ptree& input) const
{
  KtensorT<ExecSpace> u;

  auto kt_input = input.get_child("k-tensor");
  std::string init_method = kt_input.get<std::string>("initial-guess", "rand");
  if (init_method == "file") {
    std::string file_name = kt_input.get<std::string>("initial-file");
    u = readInitialGuess(file_name);
  }
  else if (init_method == "rand") {
    const int seed = kt_input.get<int>("seed",std::random_device{}());
    const bool prng = kt_input.get<bool>("prng",true);
    const bool scale_by_x = kt_input.get<bool>("scale-guess-by-norm-x", false);
    const int nc = kt_input.get<int>("rank");
    const std::string dist_method =
      kt_input.get<std::string>("distributed-guess", "serial");
    u = randomInitialGuess(X, nc, seed, prng, scale_by_x, dist_method);
  }
  else
    Genten::error("Unknown initial-guess method: " + init_method);

  return u;
}

} // namespace Genten<|MERGE_RESOLUTION|>--- conflicted
+++ resolved
@@ -95,7 +95,7 @@
                                         const AlgParams& algParams);
   template <typename ExecSpaceSrc>
   SptensorT<ExecSpace> distributeTensor(const SptensorT<ExecSpaceSrc>& X,
-                                        const AlgParams& algParams);
+                                        const AlgParams& algParams = AlgParams());
 
   // Parallel info
   std::int32_t ndims() const { return global_dims_.size(); }
@@ -126,32 +126,22 @@
 
   // Ktensor operations
   ttb_real globalNorm(const KtensorT<ExecSpace>& X) const;
-<<<<<<< HEAD
-  KtensorT<ExecSpace> exportFromRoot(const KtensorT<ExecSpace>& u) const;
-  KtensorT<ExecSpace> importToRoot(const KtensorT<ExecSpace>& u) const;
-=======
-  template <typename ExecSpaceDst, typename ExecSpaceSrc>
-  KtensorT<ExecSpaceDst> exportFromRoot(const KtensorT<ExecSpaceSrc>& u) const;
-  template <typename ExecSpaceDst, typename ExecSpaceSrc>
-  KtensorT<ExecSpaceDst> importToRoot(const KtensorT<ExecSpaceSrc>& u) const;
-  template <typename ExecSpace>
->>>>>>> d1621887
+  template <typename ExecSpaceSrc>
+  KtensorT<ExecSpace> exportFromRoot(const KtensorT<ExecSpaceSrc>& u) const;
+  template <typename ExecSpaceDst>
+  KtensorT<ExecSpaceDst> importToRoot(const KtensorT<ExecSpace>& u) const;
   void allReduce(KtensorT<ExecSpace>& u,
                  const bool divide_by_grid_size = false) const;
   void exportToFile(const KtensorT<ExecSpace>& u,
                     const std::string& file_name) const;
 
-<<<<<<< HEAD
-=======
   // Factor matrix operations
-  template <typename ExecSpaceDst, typename ExecSpaceSrc>
-  FacMatrixT<ExecSpaceDst> exportFromRoot(const int dim, const FacMatrixT<ExecSpaceSrc>& u) const;
-  template <typename ExecSpaceDst, typename ExecSpaceSrc>
-  FacMatrixT<ExecSpaceDst> importToRoot(const int dim, const FacMatrixT<ExecSpaceSrc>& u) const;
+  template <typename ExecSpaceSrc>
+  FacMatrixT<ExecSpace> exportFromRoot(const int dim, const FacMatrixT<ExecSpaceSrc>& u) const;
+  template <typename ExecSpaceDst>
+  FacMatrixT<ExecSpaceDst> importToRoot(const int dim, const FacMatrixT<ExecSpace>& u) const;
 
   // Initial guess computations
-  template <typename ExecSpace>
->>>>>>> d1621887
   KtensorT<ExecSpace> readInitialGuess(const std::string& file_name) const;
   KtensorT<ExecSpace> randomInitialGuess(const SptensorT<ExecSpace>& X,
                                          const int rank,
@@ -258,23 +248,16 @@
   return std::sqrt(u.normFsq());
 }
 
-<<<<<<< HEAD
-template <typename ExecSpace>
+template <typename ExecSpace>
+template <typename ExecSpaceSrc>
 KtensorT<ExecSpace>
 DistTensorContext<ExecSpace>::
-exportFromRoot(const KtensorT<ExecSpace>& u) const
-=======
-template <typename ExecSpaceDst, typename ExecSpaceSrc>
-KtensorT<ExecSpaceDst>
-DistTensorContext::
 exportFromRoot(const KtensorT<ExecSpaceSrc>& u) const
->>>>>>> d1621887
 {
   const int nd = u.ndims();
   const int nc = u.ncomponents();
   assert(global_dims_.size() == nd);
 
-<<<<<<< HEAD
   Genten::KtensorT<ExecSpace> exp;
   IndxArrayT<ExecSpace> sz(nd);
   auto hsz = create_mirror_view(sz);
@@ -286,38 +269,18 @@
     deep_copy(sz,hsz);
     exp = Genten::KtensorT<ExecSpace>(nc, nd, sz);
     exp.setMatrices(0.0);
-    deep_copy(exp.weights(), exp.weights());
+    deep_copy(exp.weights(), u.weights());
     for (int i=0; i<nd; ++i) {
       if (rootImporter[i] != Teuchos::null) {
-        DistFacMatrix<ExecSpace> dist_u(u[i], rootMap[i]);
+        FacMatrixT<ExecSpace> ui = create_mirror_view(ExecSpace(), u[i]);
+        deep_copy(ui, u[i]);
+        DistFacMatrix<ExecSpace> dist_u(ui, rootMap[i]);
         DistFacMatrix<ExecSpace> dist_exp(exp[i], factorMap[i]);
         dist_exp.doExport(dist_u, *(rootImporter[i]), Tpetra::INSERT);
       }
       else
         deep_copy(exp[i], u[i]);
     }
-=======
-  for (int i=0; i<nd; ++i)
-    pmap_->gridBcast(u[i].view().data(), u[i].view().span(), 0);
-  pmap_->gridBcast(u.weights().values().data(), u.weights().values().span(), 0);
-  pmap_->gridBarrier();
-
-  // Copy our portion from u into ktensor_
-  IndxArrayT<ExecSpaceDst> sz(nd);
-  auto hsz = create_mirror_view(sz);
-  for (int i=0; i<nd; ++i)
-    hsz[i] = local_dims_[i];
-  deep_copy(sz,hsz);
-  Genten::KtensorT<ExecSpaceDst> exp(nc, nd, sz);
-  exp.setMatrices(0.0);
-  deep_copy(exp.weights(), u.weights());
-  for (int i=0; i<nd; ++i) {
-    auto coord = pmap_->gridCoord(i);
-    auto rng = std::make_pair(global_blocking_[i][coord],
-                              global_blocking_[i][coord + 1]);
-    auto sub = Kokkos::subview(u[i].view(), rng, Kokkos::ALL);
-    deep_copy(exp[i].view(), sub);
->>>>>>> d1621887
   }
   else
 #endif
@@ -361,11 +324,6 @@
 // This check requires parallel communication so turn it off in optimized builds
 #ifdef NDEBUG
 template <typename ExecSpace>
-<<<<<<< HEAD
-KtensorT<ExecSpace>
-DistTensorContext<ExecSpace>::
-importToRoot(const KtensorT<ExecSpace>& u) const
-=======
 bool weightsAreSame(const KtensorT<ExecSpace>&) {
   return true;
 }
@@ -387,11 +345,11 @@
 
 } // namespace
 
-template <typename ExecSpaceDst, typename ExecSpaceSrc>
+template <typename ExecSpace>
+template <typename ExecSpaceDst>
 KtensorT<ExecSpaceDst>
-DistTensorContext::
-importToRoot(const KtensorT<ExecSpaceSrc>& u) const
->>>>>>> d1621887
+DistTensorContext<ExecSpace>::
+importToRoot(const KtensorT<ExecSpace>& u) const
 {
   const bool print =
     DistContext::isDebug() && (pmap_->gridRank() == 0);
@@ -400,29 +358,31 @@
   const int nc = u.ncomponents();
   assert(global_dims_.size() == nd);
 
-<<<<<<< HEAD
-  IndxArrayT<ExecSpace> sizes_idx(nd);
-=======
-  KtensorT<ExecSpaceDst> out;
   IndxArrayT<ExecSpaceDst> sizes_idx(nd);
->>>>>>> d1621887
   auto sizes_idx_host = create_mirror_view(sizes_idx);
   for (int i=0; i<nd; ++i) {
     sizes_idx_host[i] = global_dims_[i];
   }
   deep_copy(sizes_idx, sizes_idx_host);
-<<<<<<< HEAD
-  KtensorT<ExecSpace> out(nc, nd, sizes_idx);
+
+  KtensorT<ExecSpaceDst> out(nc, nd, sizes_idx);
   out.setMatrices(0.0);
+
+  if (!weightsAreSame(u)) {
+    throw std::string(
+        "Ktensor weights are expected to be the same on all ranks");
+  }
   deep_copy(out.weights(), u.weights());
 
 #ifdef HAVE_TPETRA
   if (tpetra_comm != Teuchos::null) {
     for (int i=0; i<nd; ++i) {
       if (rootImporter[i] != Teuchos::null) {
+        FacMatrixT<ExecSpace> oi = create_mirror_view(ExecSpace(), out[i]);
         DistFacMatrix<ExecSpace> dist_u(u[i], factorMap[i]);
-        DistFacMatrix<ExecSpace> dist_out(out[i], rootMap[i]);
+        DistFacMatrix<ExecSpace> dist_out(oi, rootMap[i]);
         dist_out.doImport(dist_u, *(rootImporter[i]), Tpetra::INSERT);
+        deep_copy(out[i], oi);
       }
       else
         deep_copy(out[i], u[i]);
@@ -431,25 +391,6 @@
   else
 #endif
   {
-=======
-  out = KtensorT<ExecSpaceDst>(nc, nd, sizes_idx);
-
-  if (!weightsAreSame(u)) {
-    throw std::string(
-        "Ktensor weights are expected to be the same on all ranks");
-  }
-
-  deep_copy(out.weights(), u.weights());
-
-  if (print)
-    std::cout << "Blocking:\n";
-
-  small_vector<int> grid_pos(nd, 0);
-  for (int d=0; d<nd; ++d) {
-    std::vector<int> recvcounts(pmap_->gridSize(), 0);
-    std::vector<int> displs(pmap_->gridSize(), 0);
-    const auto nblocks = global_blocking_[d].size() - 1;
->>>>>>> d1621887
     if (print)
       std::cout << "Blocking:\n";
 
@@ -521,144 +462,96 @@
 }
 
 template <typename ExecSpace>
-<<<<<<< HEAD
-=======
-void
-DistTensorContext::
-exportToFile(const KtensorT<ExecSpace>& u, const std::string& file_name) const
-{
-  Ktensor out = importToRoot<Genten::DefaultHostExecutionSpace>(u);
-  if (pmap_->gridRank() == 0) {
-    // Normalize Ktensor u before writing out
-    out.normalize(Genten::NormTwo);
-    out.arrange();
-
-    std::cout << "Saving final Ktensor to " << file_name << std::endl;
-    Genten::export_ktensor(file_name, out);
-  }
-}
-
-template <typename ExecSpaceDst, typename ExecSpaceSrc>
+template <typename ExecSpaceSrc>
+FacMatrixT<ExecSpace>
+DistTensorContext<ExecSpace>::
+exportFromRoot(const int dim, const FacMatrixT<ExecSpaceSrc>& u) const
+{
+  FacMatrixT<ExecSpace> exp;
+
+#ifdef HAVE_TPETRA
+  if (tpetra_comm != Teuchos::null) {
+     exp = FacMatrixT<ExecSpace>(factorMap[dim]->getLocalNumElements(),
+                                 u.nCols());
+     if (rootImporter[dim] != Teuchos::null) {
+       FacMatrixT<ExecSpace> v = create_mirror_view(ExecSpace(), u);
+       deep_copy(v, u);
+       DistFacMatrix<ExecSpace> dist_u(v, rootMap[dim]);
+       DistFacMatrix<ExecSpace> dist_exp(exp, factorMap[dim]);
+       dist_exp.doExport(dist_u, *(rootImporter[dim]), Tpetra::INSERT);
+     }
+     else
+       deep_copy(exp, u);
+  }
+  else
+#endif
+  {
+    // Broadcast factor matrix values from 0 to all procs
+    pmap_->gridBcast(u.view().data(), u.view().span(), 0);
+    pmap_->gridBarrier();
+
+    // Copy our portion
+    exp = FacMatrixT<ExecSpace>(local_dims_[dim], u.nCols());
+    auto coord = pmap_->gridCoord(dim);
+    auto rng = std::make_pair(global_blocking_[dim][coord],
+                              global_blocking_[dim][coord + 1]);
+    auto sub = Kokkos::subview(u.view(), rng, Kokkos::ALL);
+    deep_copy(exp.view(), sub);
+  }
+
+  return exp;
+}
+
+template <typename ExecSpace>
+template <typename ExecSpaceDst>
 FacMatrixT<ExecSpaceDst>
-DistTensorContext::
-exportFromRoot(const int dim, const FacMatrixT<ExecSpaceSrc>& u) const
-{
-  // Broadcast factor matrix values from 0 to all procs
-  pmap_->gridBcast(u.view().data(), u.view().span(), 0);
-  pmap_->gridBarrier();
-
-  // Copy our portion
-  FacMatrixT<ExecSpaceDst> exp(u.nRows(), u.nCols());
-  auto coord = pmap_->gridCoord(dim);
-  auto rng = std::make_pair(global_blocking_[dim][coord],
-                            global_blocking_[dim][coord + 1]);
-  auto sub = Kokkos::subview(u.view(), rng, Kokkos::ALL);
-  deep_copy(exp.view(), sub);
-  return exp;
-}
-
-template <typename ExecSpaceDst, typename ExecSpaceSrc>
-FacMatrixT<ExecSpaceDst>
-DistTensorContext::
-importToRoot(const int dim, const FacMatrixT<ExecSpaceSrc>& u) const
+DistTensorContext<ExecSpace>::
+importToRoot(const int dim, const FacMatrixT<ExecSpace>& u) const
 {
   FacMatrixT<ExecSpaceDst> out(global_dims_[dim], u.nCols());
 
-  small_vector<int> grid_pos(global_dims_.size(), 0);
-  std::vector<int> recvcounts(pmap_->gridSize(), 0);
-  std::vector<int> displs(pmap_->gridSize(), 0);
-  const auto nblocks = global_blocking_[dim].size() - 1;
-  for (auto b = 0; b < nblocks; ++b) {
-    grid_pos[dim] = b;
-    int owner = 0;
-    MPI_Cart_rank(pmap_->gridComm(), grid_pos.data(), &owner);
-    recvcounts[owner] =
-      u.view().stride(0)*(global_blocking_[dim][b+1]-global_blocking_[dim][b]);
-    displs[owner] = out.view().stride(0)*global_blocking_[dim][b];
-  }
-
-  const bool is_sub_root = pmap_->subCommRank(dim) == 0;
-  std::size_t send_size = is_sub_root ? u.view().span() : 0;
-  MPI_Gatherv(u.view().data(), send_size,
-              DistContext::toMpiType<ttb_real>(),
-              out.view().data(), recvcounts.data(), displs.data(),
-              DistContext::toMpiType<ttb_real>(), 0,
-              pmap_->gridComm());
-  pmap_->gridBarrier();
+#ifdef HAVE_TPETRA
+  if (tpetra_comm != Teuchos::null) {
+    if (rootImporter[dim] != Teuchos::null) {
+      FacMatrixT<ExecSpace> o = create_mirror_view(ExecSpace(), out);
+      DistFacMatrix<ExecSpace> dist_u(u, factorMap[dim]);
+      DistFacMatrix<ExecSpace> dist_o(o, rootMap[dim]);
+      dist_o.doImport(dist_u, *(rootImporter[dim]), Tpetra::INSERT);
+      deep_copy(out, o);
+    }
+    else
+      deep_copy(out, u);
+  }
+  else
+#endif
+  {
+    small_vector<int> grid_pos(global_dims_.size(), 0);
+    std::vector<int> recvcounts(pmap_->gridSize(), 0);
+    std::vector<int> displs(pmap_->gridSize(), 0);
+    const auto nblocks = global_blocking_[dim].size() - 1;
+    for (auto b = 0; b < nblocks; ++b) {
+      grid_pos[dim] = b;
+      int owner = 0;
+      MPI_Cart_rank(pmap_->gridComm(), grid_pos.data(), &owner);
+      recvcounts[owner] =
+        u.view().stride(0)*(global_blocking_[dim][b+1]-global_blocking_[dim][b]);
+      displs[owner] = out.view().stride(0)*global_blocking_[dim][b];
+    }
+
+    const bool is_sub_root = pmap_->subCommRank(dim) == 0;
+    std::size_t send_size = is_sub_root ? u.view().span() : 0;
+    MPI_Gatherv(u.view().data(), send_size,
+                DistContext::toMpiType<ttb_real>(),
+                out.view().data(), recvcounts.data(), displs.data(),
+                DistContext::toMpiType<ttb_real>(), 0,
+                pmap_->gridComm());
+    pmap_->gridBarrier();
+  }
 
   return out;
 }
 
 template <typename ExecSpace>
-KtensorT<ExecSpace>
-DistTensorContext::
-readInitialGuess(const std::string& file_name) const
-{
-  KtensorT<DefaultHostExecutionSpace> u_host;
-  import_ktensor(file_name, u_host);
-  KtensorT<ExecSpace> u = create_mirror_view(ExecSpace(), u_host);
-  deep_copy(u, u_host);
-  return exportFromRoot<ExecSpace>(u);
-}
-
-template <typename ExecSpace>
-KtensorT<ExecSpace>
-DistTensorContext::
-randomInitialGuess(const SptensorT<ExecSpace>& X,
-                   const int rank,
-                   const int seed,
-                   const bool prng,
-                   const std::string& dist_method) const
-{
-  const ttb_indx nd = X.ndims();
-  const ttb_real norm_x = globalNorm(X);
-  RandomMT cRMT(seed);
-
-  if (dist_method == "serial") {
-    // Compute random ktensor on rank 0 and broadcast to all proc's
-    IndxArrayT<ExecSpace> sz(nd);
-    auto hsz = create_mirror_view(sz);
-    for (int i=0; i<nd; ++i)
-      hsz[i] = global_dims_[i];
-    deep_copy(sz,hsz);
-    Genten::KtensorT<ExecSpace> u(rank, nd, sz);
-    if (pmap_->gridRank() == 0) {
-      u.setWeights(1.0);
-      u.setMatricesScatter(false, prng, cRMT);
-      const auto norm_k = std::sqrt(u.normFsq());
-      u.weights().times(norm_x / norm_k);
-      u.distribute();
-    }
-    return exportFromRoot<ExecSpace>(u);
-  }
-  else if (dist_method == "parallel") {
-    // Compute random ktensor on each node
-    KtensorT<ExecSpace> u(rank, nd, X.size());
-    u.setWeights(1.0);
-    u.setMatricesScatter(false, prng, cRMT);
-    const ttb_real norm_k = globalNorm(u);
-    u.weights().times(norm_x / norm_k);
-    u.distribute();
-    return u;
-  }
-  else if (dist_method == "parallel-drew") {
-    // Drew's funky random ktensor that I don't understand
-    KtensorT<ExecSpace> u(rank, nd, X.size());
-    u.setWeights(1.0);
-    u.setMatricesScatter(false, prng, cRMT);
-    u.weights().times(1.0 / norm_x);
-    u.distribute();
-    allReduce(u, true);
-    return u;
-  }
-  else
-    Genten::error("Unknown distributed-guess method: " + dist_method);
-
-  return Genten::KtensorT<ExecSpace>();
-}
-
-template <typename ExecSpace>
->>>>>>> d1621887
 SptensorT<ExecSpace>
 DistTensorContext<ExecSpace>::
 distributeTensor(const std::string& file, const ttb_indx index_base,
@@ -721,13 +614,6 @@
     std::cout << "  Read file in: " << t3 - t2 << "s" << std::endl;
   }
 
-<<<<<<< HEAD
-  const bool use_tpetra =
-    algParams.dist_update_method == Genten::Dist_Update_Method::Tpetra;
-  pmap_ = std::shared_ptr<ProcessorMap>(new ProcessorMap(global_dims_,
-                                                         use_tpetra));
-  detail::printGrids(*pmap_);
-=======
   // Check if we have already distributed a tensor, in which case this one
   // needs to be of the same size
   const int ndims = global_dims.size();
@@ -740,9 +626,12 @@
   }
   else {
     global_dims_ = global_dims;
->>>>>>> d1621887
-
-    pmap_ = std::shared_ptr<ProcessorMap>(new ProcessorMap(global_dims_));
+
+    const bool use_tpetra =
+      algParams.dist_update_method == Genten::Dist_Update_Method::Tpetra;
+
+    pmap_ = std::shared_ptr<ProcessorMap>(new ProcessorMap(global_dims_,
+                                                           use_tpetra));
     detail::printGrids(*pmap_);
 
     global_blocking_ =
@@ -775,16 +664,11 @@
     for (int i=0; i<ndims; ++i)
       global_dims_[i] = X.size(i);
 
-<<<<<<< HEAD
-  const bool use_tpetra =
-    algParams.dist_update_method == Genten::Dist_Update_Method::Tpetra;
-  pmap_ = std::shared_ptr<ProcessorMap>(new ProcessorMap(global_dims_,
-                                                         use_tpetra));
-  detail::printGrids(*pmap_);
-=======
-    pmap_ = std::shared_ptr<ProcessorMap>(new ProcessorMap(global_dims_));
+    const bool use_tpetra =
+      algParams.dist_update_method == Genten::Dist_Update_Method::Tpetra;
+    pmap_ = std::shared_ptr<ProcessorMap>(new ProcessorMap(global_dims_,
+                                                           use_tpetra));
     detail::printGrids(*pmap_);
->>>>>>> d1621887
 
     global_blocking_ =
       detail::generateUniformBlocking(global_dims_, pmap_->gridDims());
@@ -844,12 +728,7 @@
   for (auto i = 0; i < ndims; ++i) {
     auto const &rpair = range[i];
     indices[i] = rpair.upper - rpair.lower;
-<<<<<<< HEAD
-    local_dims_.push_back(indices[i]);
-    ktensor_local_dims_.push_back(indices[i]);
-=======
     local_dims_[i] = indices[i];
->>>>>>> d1621887
   }
 
   const auto local_nnz = distributedData.size();
@@ -1139,7 +1018,7 @@
   }
   template <typename ExecSpaceSrc>
   SptensorT<ExecSpace> distributeTensor(const SptensorT<ExecSpaceSrc>& X,
-                                        const AlgParams& algParams)
+                                        const AlgParams& algParams = AlgParams())
   {
     SptensorT<ExecSpace> X_dst = create_mirror_view(ExecSpace(), X);
     deep_copy(X_dst, X);
@@ -1163,63 +1042,38 @@
 
   // Ktensor operations
   ttb_real globalNorm(const KtensorT<ExecSpace>& u) const { return std::sqrt(u.normFsq()); }
-<<<<<<< HEAD
-  KtensorT<ExecSpace> exportFromRoot(const KtensorT<ExecSpace>& u) const { return u; }
-  KtensorT<ExecSpace> importToRoot(const KtensorT<ExecSpace>& u) const { return u; }
-=======
-  template <typename ExecSpaceDst, typename ExecSpaceSrc>
-  KtensorT<ExecSpaceDst> exportFromRoot(const KtensorT<ExecSpaceSrc>& u) const {
+  template <typename ExecSpaceSrc>
+  KtensorT<ExecSpace> exportFromRoot(const KtensorT<ExecSpaceSrc>& u) const {
+    KtensorT<ExecSpace> v = create_mirror_view(ExecSpace(), u);
+    deep_copy(v, u);
+    return v;
+  }
+  template <typename ExecSpaceDst>
+  KtensorT<ExecSpaceDst> importToRoot(const KtensorT<ExecSpace>& u) const {
     KtensorT<ExecSpaceDst> v = create_mirror_view(ExecSpaceDst(), u);
-    deep_copy(v,u);
+    deep_copy(v, u);
     return v;
   }
-  template <typename ExecSpaceDst, typename ExecSpaceSrc>
-  KtensorT<ExecSpaceDst> importToRoot(const KtensorT<ExecSpaceSrc>& u) const {
-    KtensorT<ExecSpaceDst> v = create_mirror_view(ExecSpaceDst(), u);
-    deep_copy(v,u);
-    return v;
-  }
-  template <typename ExecSpace>
->>>>>>> d1621887
   void allReduce(KtensorT<ExecSpace>& u,
                  const bool divide_by_grid_size = false) const {}
   void exportToFile(const KtensorT<ExecSpace>& out,
-<<<<<<< HEAD
                     const std::string& file_name) const;
+  template <typename ExecSpaceSrc>
+  FacMatrixT<ExecSpace> exportFromRoot(const int dim, const FacMatrixT<ExecSpaceSrc>& u) const {
+    FacMatrixT<ExecSpace> v = create_mirror_view(ExecSpace(), u);
+    deep_copy(v, u);
+    return v;
+  }
+  template <typename ExecSpaceDst>
+  FacMatrixT<ExecSpaceDst> importToRoot(const int dim, const FacMatrixT<ExecSpace>& u) const {
+    FacMatrixT<ExecSpaceDst> v = create_mirror_view(ExecSpaceDst(), u);
+    deep_copy(v, u);
+    return v;
+  }
+
+  template <typename ExecSpace>
   KtensorT<ExecSpace> readInitialGuess(const std::string& file_name) const;
-=======
-                    const std::string& file_name) const {
-    out.normalize(Genten::NormTwo);
-    out.arrange();
-
-    std::cout << "Saving final Ktensor to " << file_name << std::endl;
-    auto out_h = create_mirror_view(out);
-    deep_copy(out_h, out);
-    Genten::export_ktensor(file_name, out_h);
-  }
-  template <typename ExecSpaceDst, typename ExecSpaceSrc>
-  FacMatrixT<ExecSpaceDst> exportFromRoot(const int dim, const FacMatrixT<ExecSpaceSrc>& u) const {
-    FacMatrixT<ExecSpaceDst> v = create_mirror_view(ExecSpaceDst(), u);
-    deep_copy(v,u);
-    return v;
-  }
-  template <typename ExecSpaceDst, typename ExecSpaceSrc>
-  FacMatrixT<ExecSpaceDst> importToRoot(const int dim, const FacMatrixT<ExecSpaceSrc>& u) const {
-    FacMatrixT<ExecSpaceDst> v = create_mirror_view(ExecSpaceDst(), u);
-    deep_copy(v,u);
-    return v;
-  }
-
   template <typename ExecSpace>
-  KtensorT<ExecSpace> readInitialGuess(const std::string& file_name) const {
-    KtensorT<DefaultHostExecutionSpace> u_host;
-    import_ktensor(file_name, u_host);
-    KtensorT<ExecSpace> u = create_mirror_view(ExecSpace(), u_host);
-    deep_copy(u, u_host);
-    return u;
-  }
-  template <typename ExecSpace>
->>>>>>> d1621887
   KtensorT<ExecSpace> randomInitialGuess(const SptensorT<ExecSpace>& X,
                                          const int rank,
                                          const int seed,
@@ -1260,16 +1114,14 @@
 DistTensorContext<ExecSpace>::
 exportToFile(const KtensorT<ExecSpace>& u, const std::string& file_name) const
 {
-  KtensorT<ExecSpace> out = importToRoot(u);
+  auto out = importToRoot<Genten::DefaultHostExecutionSpace>(u);
   if (pmap_->gridRank() == 0) {
     // Normalize Ktensor u before writing out
     out.normalize(Genten::NormTwo);
     out.arrange();
 
     std::cout << "Saving final Ktensor to " << file_name << std::endl;
-    auto out_h = create_mirror_view(Genten::DefaultHostExecutionSpace(), out);
-    deep_copy(out_h, out);
-    Genten::export_ktensor(file_name, out_h);
+    Genten::export_ktensor(file_name, out);
   }
 }
 
