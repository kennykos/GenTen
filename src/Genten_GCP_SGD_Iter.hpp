--- conflicted
+++ resolved
@@ -111,9 +111,6 @@
                        GCP_SGD_Step<ExecSpace,LossFunction>& stepper,
                        ttb_indx& total_iters)
       {
-        DistKtensorUpdate<ExecSpace> *dku =
-          createKtensorUpdate(X_grad, ut, algParams);
-        KtensorT<ExecSpace> ut_overlap;
 
         for (ttb_indx iter=0; iter<algParams.epoch_iters; ++iter) {
 
@@ -121,72 +118,34 @@
           stepper.update();
 
           // sample for gradient
-<<<<<<< HEAD
-          if (!algParams.fuse) {
-            GENTEN_TIME_MONITOR_DIFF("sample gradient",sample_grad);
-            timer.start(timer_sample_g);
-            timer.start(timer_sample_g_z_nz);
-            sampler.sampleTensor(true, ut, loss_func,  X_grad, w_grad,
-                                 ut_overlap);
-            dku->updateTensor(X_grad);
-            timer.stop(timer_sample_g_z_nz);
-            timer.start(timer_sample_g_perm);
-            if (algParams.mttkrp_method == MTTKRP_Method::Perm &&
-                algParams.mttkrp_all_method == MTTKRP_All_Method::Iterated)
-              X_grad.createPermutation();
-            timer.stop(timer_sample_g_perm);
-            timer.stop(timer_sample_g);
-          }
-=======
+          GENTEN_START_TIMER("sample gradient");
           timer.start(timer_sample_g);
           timer.start(timer_sample_g_z_nz);
           sampler.sampleTensorG(ut, hist, loss_func);
           timer.stop(timer_sample_g_z_nz);
           timer.start(timer_sample_g_perm);
-          sampler.prepareGradient();
+          sampler.prepareGradient(gt);
           timer.stop(timer_sample_g_perm);
           timer.stop(timer_sample_g);
->>>>>>> d1621887
+          GENTEN_STOP_TIMER("sample gradient");
 
           for (ttb_indx giter=0; giter<algParams.frozen_iters; ++giter) {
-
             // compute gradient
-            {
-            GENTEN_TIME_MONITOR_DIFF("gradient",grad);
+            GENTEN_START_TIMER("gradient");
             timer.start(timer_grad);
-<<<<<<< HEAD
-            if (algParams.fuse) {
-              timer.start(timer_grad_init);
-              g.zero(); // algorithm does not use weights
-              timer.stop(timer_grad_init);
-              sampler.fusedGradient(ut, loss_func, gt, timer, timer_grad_nzs,
-                                     timer_grad_zs);
-            }
-            else {
-              gt.weights() = 1.0; // gt is zeroed in mttkrp
-              timer.start(timer_grad_mttkrp);
-              KtensorT<ExecSpace> gt_overlap = dku->createOverlapKtensor(gt);
-              mttkrp_all(X_grad, ut_overlap, gt_overlap, algParams);
-              timer.stop(timer_grad_mttkrp);
-              dku->doExport(gt, gt_overlap, timer, timer_grad_comm,
-                            timer_grad_update);
-            }
-=======
             sampler.gradient(ut, hist, penalty,
                              loss_func, g, gt, mode_beg, mode_end,
                              timer, timer_grad_init, timer_grad_nzs,
                              timer_grad_zs);
->>>>>>> d1621887
             timer.stop(timer_grad);
-            }
+            GENTEN_STOP_TIMER("gradient");
 
             // take step and clip for bounds
-            {
-            GENTEN_TIME_MONITOR_DIFF("step/clip",step);
+            GENTEN_START_TIMER("step/clip");
             timer.start(timer_step);
             stepper.eval(g, us);
             timer.stop(timer_step);
-            }
+            GENTEN_STOP_TIMER("step/clip");
           }
         }
 
