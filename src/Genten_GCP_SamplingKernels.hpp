//@HEADER
// ************************************************************************
//     Genten: Software for Generalized Tensor Decompositions
//     by Sandia National Laboratories
//
// Sandia National Laboratories is a multimission laboratory managed
// and operated by National Technology and Engineering Solutions of Sandia,
// LLC, a wholly owned subsidiary of Honeywell International, Inc., for the
// U.S. Department of Energy's National Nuclear Security Administration under
// contract DE-NA0003525.
//
// Copyright 2017 National Technology & Engineering Solutions of Sandia, LLC
// (NTESS). Under the terms of Contract DE-NA0003525 with NTESS, the U.S.
// Government retains certain rights in this software.
//
// Redistribution and use in source and binary forms, with or without
// modification, are permitted provided that the following conditions are
// met:
//
// 1. Redistributions of source code must retain the above copyright
// notice, this list of conditions and the following disclaimer.
//
// 2. Redistributions in binary form must reproduce the above copyright
// notice, this list of conditions and the following disclaimer in the
// documentation and/or other materials provided with the distribution.
//
// THIS SOFTWARE IS PROVIDED BY THE COPYRIGHT HOLDERS AND CONTRIBUTORS
// "AS IS" AND ANY EXPRESS OR IMPLIED WARRANTIES, INCLUDING, BUT NOT
// LIMITED TO, THE IMPLIED WARRANTIES OF MERCHANTABILITY AND FITNESS FOR
// A PARTICULAR PURPOSE ARE DISCLAIMED. IN NO EVENT SHALL THE COPYRIGHT
// HOLDER OR CONTRIBUTORS BE LIABLE FOR ANY DIRECT, INDIRECT, INCIDENTAL,
// SPECIAL, EXEMPLARY, OR CONSEQUENTIAL DAMAGES (INCLUDING, BUT NOT
// LIMITED TO, PROCUREMENT OF SUBSTITUTE GOODS OR SERVICES; LOSS OF USE,
// DATA, OR PROFITS; OR BUSINESS INTERRUPTION) HOWEVER CAUSED AND ON ANY
// THEORY OF LIABILITY, WHETHER IN CONTRACT, STRICT LIABILITY, OR TORT
// (INCLUDING NEGLIGENCE OR OTHERWISE) ARISING IN ANY WAY OUT OF THE USE
// OF THIS SOFTWARE, EVEN IF ADVISED OF THE POSSIBILITY OF SUCH DAMAGE.
// ************************************************************************
//@HEADER

#pragma once

#include "Genten_Sptensor.hpp"
#include "Genten_Ktensor.hpp"
#include "Genten_AlgParams.hpp"
#include "Genten_GCP_Hash.hpp"

#include "Kokkos_Random.hpp"

namespace Genten {

  namespace Impl {

    template <typename ExecSpace, typename Searcher, typename LossFunction>
    void uniform_sample_tensor(
      const SptensorT<ExecSpace>& X,
      const Searcher& searcher,
      const ttb_indx num_samples,
      const ttb_real weight,
      const KtensorT<ExecSpace>& u,
      const LossFunction& loss_func,
      const bool compute_gradient,
      SptensorT<ExecSpace>& Y,
      ArrayT<ExecSpace>& w,
      Kokkos::Random_XorShift64_Pool<ExecSpace>& rand_pool,
      const AlgParams& algParams);

    template <typename ExecSpace, typename Searcher, typename LossFunction>
    void uniform_sample_tensor_tpetra(
      const SptensorT<ExecSpace>& X,
      const Searcher& searcher,
      const ttb_indx num_samples,
      const ttb_real weight,
      const KtensorT<ExecSpace>& u,
      const LossFunction& loss_func,
      const bool compute_gradient,
      SptensorT<ExecSpace>& Y,
      ArrayT<ExecSpace>& w,
      KtensorT<ExecSpace>& u_overlap,
      Kokkos::Random_XorShift64_Pool<ExecSpace>& rand_pool,
      const AlgParams& algParams);

    template <typename ExecSpace, typename Searcher, typename Gradient>
    void stratified_sample_tensor(
      const SptensorT<ExecSpace>& X,
      const Searcher& searcher,
      const ttb_indx num_samples_nonzeros,
      const ttb_indx num_samples_zeros,
      const ttb_real weight_nonzeros,
      const ttb_real weight_zeros,
      const KtensorT<ExecSpace>& u,
      const Gradient& gradient,
      const bool compute_gradient,
      SptensorT<ExecSpace>& Y,
      ArrayT<ExecSpace>& w,
      Kokkos::Random_XorShift64_Pool<ExecSpace>& rand_pool,
      const AlgParams& algParams);

    template <typename ExecSpace, typename Searcher, typename Gradient>
    void stratified_sample_tensor_tpetra(
      const SptensorT<ExecSpace>& X,
      const Searcher& searcher,
      const ttb_indx num_samples_nonzeros,
      const ttb_indx num_samples_zeros,
      const ttb_real weight_nonzeros,
      const ttb_real weight_zeros,
      const KtensorT<ExecSpace>& u,
      const Gradient& gradient,
      const bool compute_gradient,
      SptensorT<ExecSpace>& Y,
      ArrayT<ExecSpace>& w,
      KtensorT<ExecSpace>& u_overlap,
      Kokkos::Random_XorShift64_Pool<ExecSpace>& rand_pool,
      const AlgParams& algParams);

    template <typename ExecSpace>
    class SortSearcher {
    public:
      SortSearcher(const SptensorImpl<ExecSpace>& X_) : X(X_), nnz(X.nnz()) {}

      template <typename IndexType>
      KOKKOS_INLINE_FUNCTION
      bool search(const IndexType& ind) const {
        return (X.index(ind) < nnz);
      }

      template <typename IndexType>
      KOKKOS_INLINE_FUNCTION
      ttb_real value(const IndexType& ind) const {
        const ttb_indx i = X.index(ind);
        if (i < nnz)
          return X.value(i);
        return ttb_real(0.0);
      }
    private:
      const SptensorImpl<ExecSpace> X;
      const ttb_real nnz;
    };

    template <typename ExecSpace>
    class HashSearcher {
    public:
      HashSearcher(const SptensorImpl<ExecSpace>& X_,
                   const TensorHashMap<ExecSpace>& hash_) : X(X_), nnz(X.nnz()), hash(hash_) {}

      template <typename IndexType>
      KOKKOS_INLINE_FUNCTION
      bool search(const IndexType& ind) const {
        return hash.exists(ind);
      }

      template <typename IndexType>
      KOKKOS_INLINE_FUNCTION
      ttb_real value(const IndexType& ind) const {
        const auto hash_index = hash.find(ind);
        if (hash.valid_at(hash_index))
          return hash.value_at(hash_index);
        return ttb_real(0.0);
      }
    private:
      const SptensorImpl<ExecSpace> X;
      const ttb_real nnz;
      const TensorHashMap<ExecSpace> hash;
    };

    template <typename ExecSpace>
<<<<<<< HEAD
    class SemiStratifiedSearcher {
    public:
      SemiStratifiedSearcher() {}

      template <typename IndexType>
      KOKKOS_INLINE_FUNCTION
      bool search(const IndexType& ind) const {
          return false;
      }

      template <typename IndexType>
      KOKKOS_INLINE_FUNCTION
      bool search(const IndexType& ind, ttb_real& x) const {
          return false;
      }
    };

    template <typename LossType>
    class StratifiedGradient {
    public:
      StratifiedGradient(const LossType& loss_) : loss(loss_) {}

      KOKKOS_INLINE_FUNCTION
      ttb_real
      evalNonZero(const ttb_real x, const ttb_real m, const ttb_real w) const {
        return w * loss.deriv(x, m);
      }

      KOKKOS_INLINE_FUNCTION
      ttb_real
      evalZero(const ttb_real m, const ttb_real w) const {
        return w * loss.deriv(ttb_real(0.0), m);
      }

    private:
      const LossType loss;
    };

    template <typename LossType>
    class SemiStratifiedGradient {
    public:
      SemiStratifiedGradient(const LossType& loss_) : loss(loss_) {}

      KOKKOS_INLINE_FUNCTION
      ttb_real
      evalNonZero(const ttb_real x, const ttb_real m, const ttb_real w) const {
        return w * ( loss.deriv(x, m) - loss.deriv(ttb_real(0.0), m) );
      }

      KOKKOS_INLINE_FUNCTION
      ttb_real
      evalZero(const ttb_real m, const ttb_real w) const {
        return w * loss.deriv(ttb_real(0.0), m);
      }

    private:
      const LossType loss;
    };

=======
    void merge_sampled_tensors(const SptensorT<ExecSpace>& X_nz,
                               const SptensorT<ExecSpace>& X_z,
                               SptensorT<ExecSpace>& X,
                               const AlgParams& algParams);

    template <typename ExecSpace, typename LossFunction>
    void stratified_ktensor_grad(
      const SptensorT<ExecSpace>& X,
      const ttb_indx num_samples_nonzeros,
      const ttb_indx num_samples_zeros,
      const ttb_real weight_nonzeros,
      const ttb_real weight_zeros,
      const KtensorT<ExecSpace>& u,
      const KtensorT<ExecSpace>& up,
      const ArrayT<ExecSpace>& window,
      const ttb_real window_penalty,
      const LossFunction& loss_func,
      SptensorT<ExecSpace>& Y,
      const AlgParams& algParams);

    template <typename ExecSpace, typename LossFunction>
    void uniform_ktensor_grad(
      const ttb_indx num_samples,
      const ttb_real weight,
      const KtensorT<ExecSpace>& u,
      const KtensorT<ExecSpace>& up,
      const ArrayT<ExecSpace>& window,
      const ttb_real window_penalty,
      const LossFunction& loss_func,
      SptensorT<ExecSpace>& Y,
      Kokkos::Random_XorShift64_Pool<ExecSpace>& rand_pool,
      const AlgParams& algParams);
>>>>>>> d1621887
  }

}<|MERGE_RESOLUTION|>--- conflicted
+++ resolved
@@ -164,7 +164,6 @@
     };
 
     template <typename ExecSpace>
-<<<<<<< HEAD
     class SemiStratifiedSearcher {
     public:
       SemiStratifiedSearcher() {}
@@ -223,12 +222,6 @@
     private:
       const LossType loss;
     };
-
-=======
-    void merge_sampled_tensors(const SptensorT<ExecSpace>& X_nz,
-                               const SptensorT<ExecSpace>& X_z,
-                               SptensorT<ExecSpace>& X,
-                               const AlgParams& algParams);
 
     template <typename ExecSpace, typename LossFunction>
     void stratified_ktensor_grad(
@@ -257,7 +250,6 @@
       SptensorT<ExecSpace>& Y,
       Kokkos::Random_XorShift64_Pool<ExecSpace>& rand_pool,
       const AlgParams& algParams);
->>>>>>> d1621887
   }
 
 }