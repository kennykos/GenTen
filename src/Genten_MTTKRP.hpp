--- conflicted
+++ resolved
@@ -846,9 +846,8 @@
     Impl::run_row_simd_kernel(kernel, nc);
   }
   else
-<<<<<<< HEAD
-    Genten::error(std::string("Invalid mttkrp-all-method:  ") +
-                  MTTKRP_All_Method::names[algParams.mttkrp_all_method]);
+    Genten::error(std::string("Unknown MTTKRP-all method:  ") +
+                  std::string(MTTKRP_All_Method::names[method]));
 
   if (u.getProcessorMap() != nullptr) {
     Kokkos::fence();
@@ -856,10 +855,6 @@
       u.getProcessorMap()->subGridAllReduce(n, v[n].view().data(),
                                             v[n].view().span());
   }
-=======
-    Genten::error(std::string("Unknown MTTKRP-all method:  ") +
-                  std::string(MTTKRP_All_Method::names[method]));
->>>>>>> f097b30b
 }
 
 }