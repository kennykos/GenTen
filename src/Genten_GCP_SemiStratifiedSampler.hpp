--- conflicted
+++ resolved
@@ -63,14 +63,9 @@
     typedef typename base_type::map_type map_type;
 
     SemiStratifiedSampler(const SptensorT<ExecSpace>& X_,
-<<<<<<< HEAD
-                          const AlgParams& algParams_) :
-      X(X_), algParams(algParams_), uh(algParams_.rank,X.ndims())
-=======
                           const AlgParams& algParams_,
                           bool distribute_num_samples) :
-      X(X_), algParams(algParams_)
->>>>>>> 37066e7b
+      X(X_), algParams(algParams_), uh(algParams_.rank,X.ndims())
     {
       global_num_samples_nonzeros_value = algParams.num_samples_nonzeros_value;
       global_num_samples_zeros_value = algParams.num_samples_zeros_value;
@@ -185,13 +180,6 @@
 
     virtual void print(std::ostream& out) override
     {
-<<<<<<< HEAD
-       out << "Function sampler:  stratified with " << num_samples_nonzeros_value
-          << " nonzero and " << num_samples_zeros_value << " zero samples\n"
-          << "Gradient sampler:  semi-stratified with "
-           << num_samples_nonzeros_grad
-          << " nonzero and " << num_samples_zeros_grad << " zero samples"
-=======
       out << "  Function sampler:  stratified with "
           << global_num_samples_nonzeros_value
           << " nonzero and " << global_num_samples_zeros_value
@@ -203,7 +191,6 @@
           << "  Gradient nonzero samples per epoch: "
           << global_num_samples_nonzeros_grad*algParams.epoch_iters
           << " (" << std::setprecision(1) << std::fixed << nz_percent << "%)"
->>>>>>> 37066e7b
           << std::endl;
     }
 
