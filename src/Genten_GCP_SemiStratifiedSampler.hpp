--- conflicted
+++ resolved
@@ -306,16 +306,10 @@
       return num_samples_nonzeros_grad + num_samples_zeros_grad;
     }
 
-<<<<<<< HEAD
-    void fusedGradientAndStep(const GCP::KokkosVector<ExecSpace>& ut,
-                              const LossFunction& loss_func,
-                              GCP::KokkosVector<ExecSpace>& g,
-                              const KtensorT<ExecSpace>& gt,
-=======
     void fusedGradientAndStep(const KokkosVector<ExecSpace>& u,
                               const LossFunction& loss_func,
                               const KokkosVector<ExecSpace>& g,
->>>>>>> b47d2127
+                              const KtensorT<ExecSpace>& gt,
                               const Kokkos::View<ttb_indx**,Kokkos::LayoutLeft,ExecSpace>& gind,
                               const Kokkos::View<ttb_indx*,ExecSpace>& perm,
                               const bool use_adam,
