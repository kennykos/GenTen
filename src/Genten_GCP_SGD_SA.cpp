--- conflicted
+++ resolved
@@ -192,14 +192,8 @@
 
       // Initialize sampler (sorting, hashing, ...)
       timer.start(timer_sort);
-<<<<<<< HEAD
-      RandomMT rng(seed);
-      Kokkos::Random_XorShift64_Pool<ExecSpace> rand_pool(rng.genrnd_int32());
-      sampler.initialize(rand_pool, printIter > 0, out);
-=======
       Kokkos::Random_XorShift64_Pool<ExecSpace> rand_pool(seed);
       sampler.initialize(rand_pool, out);
->>>>>>> 37066e7b
       timer.stop(timer_sort);
 
       // Sample X for f-estimate
