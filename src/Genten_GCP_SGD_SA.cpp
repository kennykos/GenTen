//@HEADER
// ************************************************************************
//     Genten: Software for Generalized Tensor Decompositions
//     by Sandia National Laboratories
//
// Sandia National Laboratories is a multimission laboratory managed
// and operated by National Technology and Engineering Solutions of Sandia,
// LLC, a wholly owned subsidiary of Honeywell International, Inc., for the
// U.S. Department of Energy's National Nuclear Security Administration under
// contract DE-NA0003525.
//
// Copyright 2017 National Technology & Engineering Solutions of Sandia, LLC
// (NTESS). Under the terms of Contract DE-NA0003525 with NTESS, the U.S.
// Government retains certain rights in this software.
//
// Redistribution and use in source and binary forms, with or without
// modification, are permitted provided that the following conditions are
// met:
//
// 1. Redistributions of source code must retain the above copyright
// notice, this list of conditions and the following disclaimer.
//
// 2. Redistributions in binary form must reproduce the above copyright
// notice, this list of conditions and the following disclaimer in the
// documentation and/or other materials provided with the distribution.
//
// THIS SOFTWARE IS PROVIDED BY THE COPYRIGHT HOLDERS AND CONTRIBUTORS
// "AS IS" AND ANY EXPRESS OR IMPLIED WARRANTIES, INCLUDING, BUT NOT
// LIMITED TO, THE IMPLIED WARRANTIES OF MERCHANTABILITY AND FITNESS FOR
// A PARTICULAR PURPOSE ARE DISCLAIMED. IN NO EVENT SHALL THE COPYRIGHT
// HOLDER OR CONTRIBUTORS BE LIABLE FOR ANY DIRECT, INDIRECT, INCIDENTAL,
// SPECIAL, EXEMPLARY, OR CONSEQUENTIAL DAMAGES (INCLUDING, BUT NOT
// LIMITED TO, PROCUREMENT OF SUBSTITUTE GOODS OR SERVICES; LOSS OF USE,
// DATA, OR PROFITS; OR BUSINESS INTERRUPTION) HOWEVER CAUSED AND ON ANY
// THEORY OF LIABILITY, WHETHER IN CONTRACT, STRICT LIABILITY, OR TORT
// (INCLUDING NEGLIGENCE OR OTHERWISE) ARISING IN ANY WAY OUT OF THE USE
// OF THIS SOFTWARE, EVEN IF ADVISED OF THE POSSIBILITY OF SUCH DAMAGE.
// ************************************************************************
//@HEADER

#include <iomanip>
#include <algorithm>
#include <cmath>
#include <random>

#include "Genten_GCP_SGD.hpp"
#include "Genten_GCP_SemiStratifiedSampler.hpp"
#include "Genten_GCP_ValueKernels.hpp"
#include "Genten_GCP_LossFunctions.hpp"
#include "Genten_KokkosVector.hpp"

#include "Genten_Sptensor.hpp"
#include "Genten_SystemTimer.hpp"
#include "Genten_MixedFormatOps.hpp"
#include "Genten_DistKtensorUpdate.hpp"

#ifdef HAVE_CALIPER
#include <caliper/cali.h>
#endif

namespace Genten {

  namespace Impl {

    // Version of gcp_sgd that uses a sparse-array approach for computing
    // the gradient without atomics

    template <typename TensorT, typename ExecSpace, typename LossFunction>
    void gcp_sgd_sa_impl(TensorT& X, KtensorT<ExecSpace>& u0,
                         const LossFunction& loss_func,
                         const AlgParams& algParams,
                         ttb_indx& numEpochs,
                         ttb_real& fest,
                         PerfHistory& perfInfo,
                         std::ostream& out)
    {
      typedef KokkosVector<ExecSpace> VectorType;
      typedef typename VectorType::view_type view_type;
      using std::sqrt;
      using std::pow;

      const ttb_indx nd = u0.ndims();
      const ttb_indx nc = u0.ncomponents();
      const ProcessorMap* pmap = u0.getProcessorMap();

      // Constants for the algorithm
      const ttb_real tol = algParams.tol;
      const ttb_real decay = algParams.decay;
      const ttb_real rate = algParams.rate;
      const ttb_indx max_fails = algParams.max_fails;
      const ttb_indx epoch_iters = algParams.epoch_iters;
      const ttb_indx frozen_iters = algParams.frozen_iters;
      const ttb_indx seed = algParams.gcp_seed > 0 ? algParams.gcp_seed : std::random_device{}();
      const ttb_indx maxEpochs = algParams.maxiters;
      const ttb_indx printIter = algParams.printitn;
      const bool compute_fit = algParams.compute_fit;

      // ADAM parameters
      const bool use_adam = algParams.step_type == GCP_Step::ADAM;
      const ttb_real beta1 = algParams.adam_beta1;
      const ttb_real beta2 = algParams.adam_beta2;
      const ttb_real eps = algParams.adam_eps;

      // Create sampler
      Genten::SemiStratifiedSampler<ExecSpace,LossFunction> sampler(
        X, algParams, true);
      const ttb_indx tot_num_grad_samples = sampler.totalNumGradSamples();

      // bounds
      constexpr bool has_bounds = (LossFunction::has_lower_bound() ||
                                   LossFunction::has_upper_bound());
      constexpr ttb_real lb = LossFunction::lower_bound();
      constexpr ttb_real ub = LossFunction::upper_bound();

      if (printIter > 0) {
        const ttb_indx nnz = X.global_nnz();
        const ttb_real tsz = X.global_numel_float();
        const ttb_real nz = tsz - nnz;
        out << "\nGCP-SGD (Generalized CP Tensor Decomposition):\n"
            << "  Generalized function type: " << loss_func.name() << std::endl
            << "  Optimization method: " << (use_adam ? "adam\n" : "sgd\n")
            << "  Max iterations (epochs): " << maxEpochs << std::endl
            << "  Iterations per epoch: " << epoch_iters << std::endl
            << "  Learning rate / decay / maxfails: "
            << std::setprecision(1) << std::scientific
            << rate << " " << decay << " " << max_fails << std::endl;
        sampler.print(out);
        out << "  Gradient method: Fused sampling and sparse array MTTKRP\n";
        out << std::endl;
      }

      // Timers -- turn on fences when timing info is requested so we get
      // accurate kernel times
      int num_timers = 0;
      const int timer_sgd = num_timers++;
      const int timer_sort = num_timers++;
      const int timer_sample_f = num_timers++;
      const int timer_sample_g = num_timers++;
      const int timer_fest = num_timers++;
      const int timer_grad = num_timers++;
      const int timer_grad_nzs = num_timers++;
      const int timer_grad_zs = num_timers++;
      const int timer_grad_init = num_timers++;
      const int timer_grad_sort = num_timers++;
      const int timer_grad_scan = num_timers++;
      const int timer_step = num_timers++;
      const int timer_sample_g_z_nz = num_timers++;
      const int timer_sample_g_perm = num_timers++;
      const int timer_comm = num_timers++;
      SystemTimer timer(num_timers, algParams.timings, pmap);

      // Start timer for total execution time of the algorithm.
      timer.start(timer_sgd);

      // Distribute the initial guess to have weights of one.
      if (algParams.normalize)
        u0.normalize(NormTwo);
      u0.distribute();

      // Ktensor-vector for solution
      VectorType u(u0);
      u.copyFromKtensor(u0);
      KtensorT<ExecSpace> ut = u.getKtensor();
      ut.setProcessorMap(pmap);

      // Gradient Ktensor
      IndxArrayT<ExecSpace> gsz(nd, tot_num_grad_samples);
      VectorType g(nc, nd, gsz);
      KtensorT<ExecSpace> gt = g.getKtensor();
      gt.setProcessorMap(pmap);
      Kokkos::View<ttb_indx**,Kokkos::LayoutLeft,ExecSpace> gind("Gradient index", tot_num_grad_samples, nd);
      Kokkos::View<ttb_indx*,ExecSpace> perm("perm", tot_num_grad_samples);

      // Copy Ktensor for restoring previous solution
      VectorType u_prev = u.clone();
      u_prev.set(u);

      // ADAM first (m) and second (v) moment vectors
      VectorType adam_m, adam_v, adam_m_prev, adam_v_prev;
      if (use_adam) {
        adam_m = u.clone();
        adam_v = u.clone();
        adam_m_prev = u.clone();
        adam_v_prev = u.clone();
        adam_m.zero();
        adam_v.zero();
        adam_m_prev.zero();
        adam_v_prev.zero();
      }

      // History (empty for now)
      StreamingHistory<ExecSpace> hist;
      ttb_real factor_penalty = 0.0;

      // Initialize sampler (sorting, hashing, ...)
      timer.start(timer_sort);
      Kokkos::Random_XorShift64_Pool<ExecSpace> rand_pool(seed);
      sampler.initialize(rand_pool, printIter, out);
      timer.stop(timer_sort);

      // Sample X for f-estimate
      timer.start(timer_sample_f);
<<<<<<< HEAD
      KtensorT<ExecSpace> ut_overlap_val;
      sampler.sampleTensor(false, ut, loss_func, X_val, w_val, ut_overlap_val);
=======
      sampler.sampleTensorF(ut, loss_func);
>>>>>>> d1621887
      timer.stop(timer_sample_f);

      // Overlapped Ktensors for distributed gcp_value and fit
      DistKtensorUpdate<ExecSpace> *dku_val =
        createKtensorUpdate(X_val, ut, algParams);
      DistKtensorUpdate<ExecSpace> *dku_fit = nullptr;
      KtensorT<ExecSpace> ut_overlap_fit;
      if (compute_fit) {
        dku_fit = createKtensorUpdate(X, ut, algParams);
        ut_overlap_fit = dku_fit->createOverlapKtensor(ut);
      }

      // Objective estimates
      ttb_real fit = 0.0;
      ttb_real x_norm = 0.0;
      timer.start(timer_fest);
<<<<<<< HEAD
      fest = Impl::gcp_value(X_val, ut_overlap_val, w_val, loss_func);
=======
      ttb_real ften = 0.0;
      sampler.value(ut, hist, factor_penalty, loss_func, fest, ften);
>>>>>>> d1621887
      if (compute_fit) {
        x_norm = X.global_norm();
        ttb_real u_norm = sqrt(u.normFsq());
        dku_fit->doImport(ut_overlap_fit, ut, timer, timer_comm);
        ttb_real dot = innerprod(X, ut_overlap_fit);
        fit = 1.0 - sqrt(x_norm*x_norm + u_norm*u_norm - 2.0*dot) / x_norm;
      }
      timer.stop(timer_fest);
      ttb_real fest_prev = fest;
      ttb_real fit_prev = fit;

      if (printIter > 0) {
        out << "Begin main loop\n"
            << "Initial f-est: "
            << std::setw(13) << std::setprecision(6) << std::scientific
            << fest;
        if (compute_fit)
          out << ", fit: "
              << std::setw(10) << std::setprecision(3) << std::scientific
              << fit;
        out << std::endl;
      }

      {
        perfInfo.addEmpty();
        auto& p = perfInfo.lastEntry();
        p.iteration = 0;
        p.residual = fest;
        if (compute_fit)
          p.fit = fit;
        p.cum_time = timer.getTotalTime(timer_sgd);
      }

      // SGD epoch loop
      ttb_real nuc = 1.0;
      ttb_indx total_iters = 0;
      ttb_indx nfails = 0;
      ttb_real beta1t = 1.0;
      ttb_real beta2t = 1.0;
      for (numEpochs=0; numEpochs<maxEpochs; ++numEpochs) {
        // Gradient step size
        ttb_real step = nuc*rate;

        // Epoch iterations
        for (ttb_indx iter=0; iter<epoch_iters; ++iter) {

          // ADAM step size
          // Note sure if this should be constant for frozen iters?
          ttb_real adam_step = 0.0;
          if (use_adam) {
            beta1t = beta1 * beta1t;
            beta2t = beta2 * beta2t;
            adam_step = step*sqrt(1.0-beta2t) / (1.0-beta1t);
          }

          for (ttb_indx giter=0; giter<frozen_iters; ++giter) {
             ++total_iters;

            // compute gradient
            timer.start(timer_grad);
            sampler.fusedGradientAndStep(
              u, loss_func, g, gt, gind, perm,
              use_adam, adam_m, adam_v, beta1, beta2, eps,
              use_adam ? adam_step : step,
              has_bounds, lb, ub,
              timer, timer_grad_init, timer_grad_nzs, timer_grad_zs,
              timer_grad_sort, timer_grad_scan, timer_step);
            timer.stop(timer_grad);
          }
        }

        // compute objective estimate
        timer.start(timer_fest);
<<<<<<< HEAD
        dku_val->doImport(ut_overlap_val, ut, timer, timer_comm);
        fest = Impl::gcp_value(X_val, ut_overlap_val, w_val, loss_func);
=======
        sampler.value(ut, hist, factor_penalty, loss_func, fest, ften);
>>>>>>> d1621887
        if (compute_fit) {
          ttb_real u_norm = sqrt(u.normFsq());
          dku_fit->doImport(ut_overlap_fit, ut, timer, timer_comm);
          ttb_real dot = innerprod(X, ut_overlap_fit);
          fit = 1.0 - sqrt(x_norm*x_norm + u_norm*u_norm - 2.0*dot) / x_norm;
        }
        timer.stop(timer_fest);

        // check convergence
        const bool failed_epoch = fest > fest_prev;

        if (failed_epoch)
          ++nfails;

         // Print progress of the current iteration.
        if ((printIter > 0) && (((numEpochs + 1) % printIter) == 0)) {
          out << "Epoch " << std::setw(3) << numEpochs + 1 << ": f-est = "
              << std::setw(13) << std::setprecision(6) << std::scientific
              << fest;
          if (compute_fit)
            out << ", fit = "
                << std::setw(10) << std::setprecision(3) << std::scientific
                << fit;
          out << ", step = "
              << std::setw(8) << std::setprecision(1) << std::scientific
              << step;
          if (failed_epoch)
            out << ", nfails = " << nfails
                << " (resetting to solution from last epoch)";
          out << std::endl;
        }

        {
          perfInfo.addEmpty();
          auto& p = perfInfo.lastEntry();
          p.iteration = numEpochs+1;
          p.residual = fest;
          if (compute_fit)
            p.fit = fit;
          p.cum_time = timer.getTotalTime(timer_sgd);
        }

        if (failed_epoch) {
          nuc *= decay;

          // restart from last epoch
          u.set(u_prev);
          fest = fest_prev;
          fit = fit_prev;
          if (use_adam) {
            adam_m.set(adam_m_prev);
            adam_v.set(adam_v_prev);
            beta1t /= pow(beta1,epoch_iters);
            beta2t /= pow(beta2,epoch_iters);
          }
        }
        else {
          // update previous data
          u_prev.set(u);
          fest_prev = fest;
          fit_prev = fit;
          if (use_adam) {
            adam_m_prev.set(adam_m);
            adam_v_prev.set(adam_v);
          }
        }

        if (nfails > max_fails || fest < tol)
          break;
      }
      timer.stop(timer_sgd);

      if (printIter > 0) {
        out << "End main loop\n"
            << "Final f-est: "
            << std::setw(13) << std::setprecision(6) << std::scientific
            << fest;
        if (compute_fit)
          out << ", fit: "
              << std::setw(10) << std::setprecision(3) << std::scientific
              << fit;
        out << std::endl << std::endl
            << "GCP-SGD completed " << total_iters << " iterations in "
            << std::setw(8) << std::setprecision(2) << std::scientific
            << timer.getTotalTime(timer_sgd) << " seconds" << std::endl;
        if (algParams.timings) {
          out << "\tsort/hash: " << timer.getTotalTime(timer_sort)
              << " seconds\n"
              << "\tsample-f:  " << timer.getTotalTime(timer_sample_f)
              << " seconds\n"
              << "\tf-est:     " << timer.getTotalTime(timer_fest)
              << " seconds\n"
              << "\tgradient:  " << timer.getTotalTime(timer_grad)
              << " seconds\n"
              << "\t\tinit:    " << timer.getTotalTime(timer_grad_init)
              << " seconds\n"
              << "\t\tnzs:     " << timer.getTotalTime(timer_grad_nzs)
              << " seconds\n"
              << "\t\tzs:      " << timer.getTotalTime(timer_grad_zs)
              << " seconds\n"
              << "\t\tsort     " << timer.getTotalTime(timer_grad_sort)
              << " seconds\n"
              << "\t\tscan:    " << timer.getTotalTime(timer_grad_scan)
              << " seconds\n"
              << "\tstep/clip: " << timer.getTotalTime(timer_step)
              << " seconds\n";
        }
        out << std::endl;
      }

      u.copyToKtensor(u0);

      // Normalize Ktensor u
      u0.normalize(Genten::NormTwo);
      u0.arrange();
    }

  }


  template<typename TensorT, typename ExecSpace>
  void gcp_sgd_sa(TensorT& x, KtensorT<ExecSpace>& u,
                  const AlgParams& algParams,
                  ttb_indx& numIters,
                  ttb_real& resNorm,
                  PerfHistory& perfInfo,
                  std::ostream& out)
  {
#ifdef HAVE_CALIPER
    cali::Function cali_func("Genten::gcp_sgd");
#endif

    // Check size compatibility of the arguments.
    if (u.isConsistent() == false)
      Genten::error("Genten::gcp_sgd - ktensor u is not consistent");
    if (x.ndims() != u.ndims())
      Genten::error("Genten::gcp_sgd - u and x have different num dims");
    for (ttb_indx  i = 0; i < x.ndims(); i++)
    {
      if (x.size(i) != u[i].nRows())
        Genten::error("Genten::gcp_sgd - u and x have different size");
    }

    // Dispatch implementation based on loss function type
    if (algParams.loss_function_type == GCP_LossFunction::Gaussian)
      Impl::gcp_sgd_sa_impl(x, u, GaussianLossFunction(algParams.loss_eps),
                            algParams, numIters, resNorm, perfInfo, out);
    else if (algParams.loss_function_type == GCP_LossFunction::Rayleigh)
      Impl::gcp_sgd_sa_impl(x, u, RayleighLossFunction(algParams.loss_eps),
                            algParams, numIters, resNorm, perfInfo, out);
    else if (algParams.loss_function_type == GCP_LossFunction::Gamma)
      Impl::gcp_sgd_sa_impl(x, u, GammaLossFunction(algParams.loss_eps),
                            algParams, numIters, resNorm, perfInfo, out);
    else if (algParams.loss_function_type == GCP_LossFunction::Bernoulli)
      Impl::gcp_sgd_sa_impl(x, u, BernoulliLossFunction(algParams.loss_eps),
                            algParams, numIters, resNorm, perfInfo, out);
    else if (algParams.loss_function_type == GCP_LossFunction::Poisson)
      Impl::gcp_sgd_sa_impl(x, u, PoissonLossFunction(algParams.loss_eps),
                           algParams, numIters, resNorm, perfInfo, out);
    else
       Genten::error("Genten::gcp_sgd - unknown loss function");
  }

}

#define INST_MACRO(SPACE)                                               \
  template void gcp_sgd_sa<SptensorT<SPACE>,SPACE>(                     \
    SptensorT<SPACE>& x,                                                \
    KtensorT<SPACE>& u,                                                 \
    const AlgParams& algParams,                                         \
    ttb_indx& numIters,                                                 \
    ttb_real& resNorm,                                                  \
    PerfHistory& perfInfo,                                              \
    std::ostream& out);

GENTEN_INST(INST_MACRO)<|MERGE_RESOLUTION|>--- conflicted
+++ resolved
@@ -103,7 +103,7 @@
 
       // Create sampler
       Genten::SemiStratifiedSampler<ExecSpace,LossFunction> sampler(
-        X, algParams, true);
+        X, u0, algParams, true);
       const ttb_indx tot_num_grad_samples = sampler.totalNumGradSamples();
 
       // bounds
@@ -200,36 +200,23 @@
 
       // Sample X for f-estimate
       timer.start(timer_sample_f);
-<<<<<<< HEAD
-      KtensorT<ExecSpace> ut_overlap_val;
-      sampler.sampleTensor(false, ut, loss_func, X_val, w_val, ut_overlap_val);
-=======
       sampler.sampleTensorF(ut, loss_func);
->>>>>>> d1621887
       timer.stop(timer_sample_f);
 
-      // Overlapped Ktensors for distributed gcp_value and fit
-      DistKtensorUpdate<ExecSpace> *dku_val =
-        createKtensorUpdate(X_val, ut, algParams);
+      // Objective estimates
+      ttb_real fit = 0.0;
+      ttb_real x_norm = 0.0;
       DistKtensorUpdate<ExecSpace> *dku_fit = nullptr;
       KtensorT<ExecSpace> ut_overlap_fit;
       if (compute_fit) {
+        x_norm = X.global_norm();
         dku_fit = createKtensorUpdate(X, ut, algParams);
         ut_overlap_fit = dku_fit->createOverlapKtensor(ut);
       }
-
-      // Objective estimates
-      ttb_real fit = 0.0;
-      ttb_real x_norm = 0.0;
       timer.start(timer_fest);
-<<<<<<< HEAD
-      fest = Impl::gcp_value(X_val, ut_overlap_val, w_val, loss_func);
-=======
       ttb_real ften = 0.0;
       sampler.value(ut, hist, factor_penalty, loss_func, fest, ften);
->>>>>>> d1621887
       if (compute_fit) {
-        x_norm = X.global_norm();
         ttb_real u_norm = sqrt(u.normFsq());
         dku_fit->doImport(ut_overlap_fit, ut, timer, timer_comm);
         ttb_real dot = innerprod(X, ut_overlap_fit);
@@ -301,12 +288,7 @@
 
         // compute objective estimate
         timer.start(timer_fest);
-<<<<<<< HEAD
-        dku_val->doImport(ut_overlap_val, ut, timer, timer_comm);
-        fest = Impl::gcp_value(X_val, ut_overlap_val, w_val, loss_func);
-=======
         sampler.value(ut, hist, factor_penalty, loss_func, fest, ften);
->>>>>>> d1621887
         if (compute_fit) {
           ttb_real u_norm = sqrt(u.normFsq());
           dku_fit->doImport(ut_overlap_fit, ut, timer, timer_comm);
@@ -422,6 +404,8 @@
       // Normalize Ktensor u
       u0.normalize(Genten::NormTwo);
       u0.arrange();
+      if (dku_fit != nullptr)
+        delete dku_fit;
     }
 
   }
