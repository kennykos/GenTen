//@HEADER
// ************************************************************************
//     Genten: Software for Generalized Tensor Decompositions
//     by Sandia National Laboratories
//
// Sandia National Laboratories is a multimission laboratory managed
// and operated by National Technology and Engineering Solutions of Sandia,
// LLC, a wholly owned subsidiary of Honeywell International, Inc., for the
// U.S. Department of Energy's National Nuclear Security Administration under
// contract DE-NA0003525.
//
// Copyright 2017 National Technology & Engineering Solutions of Sandia, LLC
// (NTESS). Under the terms of Contract DE-NA0003525 with NTESS, the U.S.
// Government retains certain rights in this software.
//
// Redistribution and use in source and binary forms, with or without
// modification, are permitted provided that the following conditions are
// met:
//
// 1. Redistributions of source code must retain the above copyright
// notice, this list of conditions and the following disclaimer.
//
// 2. Redistributions in binary form must reproduce the above copyright
// notice, this list of conditions and the following disclaimer in the
// documentation and/or other materials provided with the distribution.
//
// THIS SOFTWARE IS PROVIDED BY THE COPYRIGHT HOLDERS AND CONTRIBUTORS
// "AS IS" AND ANY EXPRESS OR IMPLIED WARRANTIES, INCLUDING, BUT NOT
// LIMITED TO, THE IMPLIED WARRANTIES OF MERCHANTABILITY AND FITNESS FOR
// A PARTICULAR PURPOSE ARE DISCLAIMED. IN NO EVENT SHALL THE COPYRIGHT
// HOLDER OR CONTRIBUTORS BE LIABLE FOR ANY DIRECT, INDIRECT, INCIDENTAL,
// SPECIAL, EXEMPLARY, OR CONSEQUENTIAL DAMAGES (INCLUDING, BUT NOT
// LIMITED TO, PROCUREMENT OF SUBSTITUTE GOODS OR SERVICES; LOSS OF USE,
// DATA, OR PROFITS; OR BUSINESS INTERRUPTION) HOWEVER CAUSED AND ON ANY
// THEORY OF LIABILITY, WHETHER IN CONTRACT, STRICT LIABILITY, OR TORT
// (INCLUDING NEGLIGENCE OR OTHERWISE) ARISING IN ANY WAY OUT OF THE USE
// OF THIS SOFTWARE, EVEN IF ADVISED OF THE POSSIBILITY OF SUCH DAMAGE.
// ************************************************************************
//@HEADER

#pragma once

#include <cmath>

#include "Genten_Driver.hpp"
#include "Genten_GCP_LossFunctions.hpp"
#include "Genten_GCP_SGD_Iter.hpp"
#include "Genten_GCP_SemiStratifiedSampler.hpp"
#include "Genten_GCP_ValueKernels.hpp"

#include "Genten_Annealer.hpp"
#include "Genten_Ptree.hpp"
#include "Genten_DistTensorContext.hpp"
#include "Genten_Sptensor.hpp"
#include "Genten_Ktensor.hpp"
#include "Genten_PerfHistory.hpp"

namespace Genten {

template <typename ExecSpace>
class DistGCP {
public:
  DistGCP(const DistTensorContext<ExecSpace>& dtc,
          const SptensorT<ExecSpace>& spTensor,
          const KtensorT<ExecSpace>& kTensor,
          const ptree& tree,
          PerfHistory& history);
  ~DistGCP() = default;

  // For now let's delete these so they aren't accidently used
  // Can come back and define them later if needed
  DistGCP(DistGCP const &) = delete;
  DistGCP &operator=(DistGCP const &) = delete;

  DistGCP(DistGCP &&) = delete;
  DistGCP &operator=(DistGCP &&) = delete;

  ttb_real compute();

private:
  std::int32_t ndims() const { return dtc_.ndims(); }
  ProcessorMap const &pmap() const { return dtc_.pmap(); }

  template <typename Loss> ttb_real allReduceTrad(Loss const &loss);
  template <typename Loss> ttb_real fedOpt(Loss const &loss);
  template <typename Loss> ttb_real pickMethod(Loss const &loss);
  AlgParams setAlgParams();

  DistTensorContext<ExecSpace> dtc_;
  SptensorT<ExecSpace> spTensor_;
  KtensorT<ExecSpace> Kfac_;
  ptree input_;
  PerfHistory& history_;

  bool dump_; // I don't love keeping this flag, but it's easy
  unsigned int seed_;
  MPI_Datatype mpiElemType_ = DistContext::toMpiType<ttb_real>();

  int global_nzg;
  int global_nzf;
  int global_zg;
  int global_zf;
  int percent_nz_epoch;
};

template <typename ExecSpace>
DistGCP<ExecSpace>::DistGCP(const DistTensorContext<ExecSpace>& dtc,
                            const SptensorT<ExecSpace>& spTensor,
                            const KtensorT<ExecSpace>& kTensor,
                            const ptree& tree,
                            PerfHistory& history) :
  dtc_(dtc), spTensor_(spTensor), Kfac_(kTensor),
  input_(tree.get_child("gcp-sgd-dist")), history_(history),
  dump_(tree.get<bool>("dump", false)),
  seed_(input_.get<unsigned int>("seed", std::random_device{}()))
{
  if (dump_) {
    if (DistContext::rank() == 0) {
      std::cout
          << "gcp:\n"
             "\trank: rank at which to decompose the tensor\n"
             "\tloss: Loss function options are {guassian, poisson, "
             "bernoulli}\n"
             "\tmethod: The SGD method to use (default: adam), options {adam, "
             "fedopt, sgd, sgdm, adagrad, demon}\n"
             "\tmax_epochs: the number of epochs to run.\n"
             "\tbatch_size_nz: the number of non-zeros to sample per batch.\n"
             "\tbatch_size_zero: the number of zeros to sample per batch.\n"
             "\tepoch_size: the number of `epoch_iters` to run, defaults to "
             "number of "
             "non-zeros  divided by the number of non-zeros per batch.\n"
             "\tseed: Random seed default(std::random_device{}()).\n";
    }
  }
}

template <typename ExecSpace>
template <typename Loss>
ttb_real DistGCP<ExecSpace>::pickMethod(Loss const &loss) {
  auto method = input_.get<std::string>("method", "sgd");
  if (method == "fedopt" || method == "fedavg") {
    return fedOpt(loss);
  } else if (method == "sgd") {
    return allReduceTrad(loss);
  } else {
    Genten::error("Your method for distributed SGD wasn't recognized.\n");
  }
  return -1.0;
}

template <typename ExecSpace>
ttb_real DistGCP<ExecSpace>::compute() {
  auto loss = input_.get<std::string>("loss", "gaussian");

  // MAYBE one day decouple this so it's not N^2 but what ever
  if (loss == "gaussian") {
    return pickMethod(GaussianLossFunction(1e-10));
  } else if (loss == "poisson") {
    return pickMethod(PoissonLossFunction(1e-10));
  } else if (loss == "bernoulli") {
    return pickMethod(BernoulliLossFunction(1e-10));
  }

  Genten::error("Need to add more loss functions to distributed SGD.\n");
  return -1.0;
}

template <typename ExecSpace>
AlgParams DistGCP<ExecSpace>::setAlgParams() {
  const std::uint64_t np = dtc_.nprocs();
  const std::uint64_t lnz = spTensor_.nnz();
  const std::uint64_t gnz = dtc_.globalNNZ(spTensor_);
  const std::uint64_t lz = spTensor_.numel_float() - lnz;

  AlgParams algParams;
  algParams.maxiters = input_.get<int>("max-epochs", 1000);
  algParams.max_fails = input_.get<int>("fails", 2);
  algParams.gcp_tol = input_.get<double>("tol", 1e-4);

  auto global_batch_size_nz = input_.get<int>("batch-size-nz", 128);
  auto global_batch_size_z =
      input_.get<int>("batch-size-zero", global_batch_size_nz);
  auto global_value_size_nz =
    input_.get<int>("value-size-nz", 100000);
  auto global_value_size_z =
      input_.get<int>("value-size-zero", global_value_size_nz);

  // If we have fewer nnz than the batch size don't over sample them
  algParams.num_samples_nonzeros_grad =
    std::min(lnz, global_batch_size_nz / np);
  algParams.num_samples_zeros_grad =
    std::min(lz, global_batch_size_z / np);

  // No point in sampling more nonzeros than we actually have
  algParams.num_samples_nonzeros_value =
    std::min(lnz, global_value_size_nz / np);
  algParams.num_samples_zeros_value =
    std::min(lz, global_value_size_z / np);

  algParams.sampling_type = Genten::GCP_Sampling::SemiStratified;
  algParams.mttkrp_method = Genten::MTTKRP_Method::Default;
  if (ExecSpace::concurrency() > 1) {
    algParams.mttkrp_all_method = Genten::MTTKRP_All_Method::Atomic;
  } else {
    algParams.mttkrp_all_method = Genten::MTTKRP_All_Method::Single;
  }
  algParams.fuse = true;

  // If the epoch size isnt provided we should just try to hit every non-zero
  // approximately 1 time

  // Reset the global_batch_size_nz to the value that we will actually use
  global_batch_size_nz =
      pmap().gridAllReduce(algParams.num_samples_nonzeros_grad);

  if (input_.contains("epoch-size")) {
    algParams.epoch_iters = input_.get<int>("epoch-size");
  } else {
    algParams.epoch_iters = gnz / global_batch_size_nz;
  }

  algParams.fixup<ExecSpace>(std::cout);

  const auto my_rank = pmap().gridRank();

  const int local_batch_size = algParams.num_samples_nonzeros_grad;
  const int local_batch_sizez = algParams.num_samples_zeros_grad;
  const int local_value_size = algParams.num_samples_nonzeros_value;
  const int local_value_sizez = algParams.num_samples_zeros_value;
  global_nzg = pmap().gridAllReduce(local_batch_size);
  global_nzf = pmap().gridAllReduce(local_value_size);
  global_zg = pmap().gridAllReduce(local_batch_sizez);
  global_zf = pmap().gridAllReduce(local_value_sizez);

  const auto percent_nz_batch =
      double(global_batch_size_nz) / double(gnz) * 100.0;
  percent_nz_epoch =
      double(algParams.epoch_iters * global_batch_size_nz) / double(gnz) *
      100.0;

  // Collect info from the other ranks
  if (my_rank > 0) {
    MPI_Gather(&lnz, 1, MPI_INT, nullptr, 1, MPI_INT, 0, pmap().gridComm());
    MPI_Gather(&local_batch_size, 1, MPI_INT, nullptr, 1, MPI_INT, 0,
               pmap().gridComm());
    MPI_Gather(&local_batch_sizez, 1, MPI_INT, nullptr, 1, MPI_INT, 0,
               pmap().gridComm());
    MPI_Gather(&local_value_size, 1, MPI_INT, nullptr, 1, MPI_INT, 0,
               pmap().gridComm());
    MPI_Gather(&local_value_sizez, 1, MPI_INT, nullptr, 1, MPI_INT, 0,
               pmap().gridComm());
  } else {
    std::vector<int> lnzs(np, 0);
    std::vector<int> bs_nz(np, 0);
    std::vector<int> bs_z(np, 0);
    std::vector<int> val_nz(np, 0);
    std::vector<int> val_z(np, 0);
    MPI_Gather(&lnz, 1, MPI_INT, lnzs.data(), 1, MPI_INT, 0, pmap().gridComm());
    MPI_Gather(&local_batch_size, 1, MPI_INT, bs_nz.data(), 1, MPI_INT, 0,
               pmap().gridComm());
    MPI_Gather(&local_batch_sizez, 1, MPI_INT, bs_z.data(), 1, MPI_INT, 0,
               pmap().gridComm());
    MPI_Gather(&local_value_size, 1, MPI_INT, val_nz.data(), 1, MPI_INT, 0,
               pmap().gridComm());
    MPI_Gather(&local_value_sizez, 1, MPI_INT, val_z.data(), 1, MPI_INT, 0,
               pmap().gridComm());

    /*
    std::cout << "Iters/epoch:           " << algParams.epoch_iters << "\n";
    std::cout << "value size nz:         " << global_nzf << "\n";
    std::cout << "value size zeros:      " << global_zf << "\n";
    std::cout << "batch size nz:         " << global_nzg << "\n";
    std::cout << "batch size zeros:      " << global_zg << "\n";
    std::cout << "NZ percent per epoch : " << percent_nz_epoch << "\n";
    std::cout << "MTTKRP_All_Method :    ";
    if (algParams.mttkrp_all_method == MTTKRP_All_Method::Duplicated) {
      std::cout << "Duplicated\n";
    } else if (algParams.mttkrp_all_method == MTTKRP_All_Method::Single) {
      std::cout << "Single\n";
    } else if (algParams.mttkrp_all_method == MTTKRP_All_Method::Atomic) {
      std::cout << "Atomic\n";
    } else {
      std::cout << "method(" << algParams.mttkrp_all_method << ")\n";
    }
    if (false && np < 41) {
      std::cout << "Node Specific info: {local_nnz, local_value_size_nz, "
                << "local_value_size_z, local_batch_size_nz, "
                << "local_batch_size_z}\n";
      for (auto i = 0; i < np; ++i) {
        std::cout << "\tNode(" << i << "): "
                  << lnzs[i] << ", "
                  << val_nz[i] << ", "
                  << val_z[i] << ", "
                  << bs_nz[i] << ", "
                  << bs_z[i] << "\n";
      }
    }
    std::cout << std::endl;
    */
  }
  pmap().gridBarrier();

  return algParams;
}

template <typename ExecSpace>
template <typename Loss>
ttb_real DistGCP<ExecSpace>::fedOpt(Loss const &loss) {
  const ProcessorMap* pmap = &dtc_.pmap();

  const auto start_time = MPI_Wtime();
  const auto nprocs = dtc_.nprocs();
  const auto my_rank = pmap->gridRank();

  std::ostream& out = my_rank == 0 ? std::cout : Genten::bhcout;

  auto algParams = setAlgParams();
  if (input_.contains("eps")) {
    algParams.adam_eps = input_.get<ttb_real>("eps");
  }

  // Distribute the initial guess to have weights of one.
  const bool normalize = input_.get<bool>("normalize", true);
  if (normalize)
    Kfac_.normalize(NormTwo);
  Kfac_.distribute();

  // This is a lot of copies :/ but accept it for now
  using VectorType = KokkosVector<ExecSpace>;
  auto u = VectorType(Kfac_);
  u.copyFromKtensor(Kfac_);
  KtensorT<ExecSpace> ut = u.getKtensor();
  dtc_.allReduce(ut, true);

  VectorType u_best = u.clone();
  u_best.set(u);

  VectorType g = u.clone(); // Gradient Ktensor
  g.zero();
  decltype(Kfac_) GFac = g.getKtensor();

  VectorType meta_u = u.clone();
  meta_u.set(u);
  KtensorT<ExecSpace> MUFac = meta_u.getKtensor();

  VectorType diff = meta_u.clone();
  diff.zero();
  KtensorT<ExecSpace> Dfac = diff.getKtensor();

  auto sampler = SemiStratifiedSampler<ExecSpace, Loss>(
    spTensor_, algParams, false);

  // Create steppers
  const std::string meta_step = input_.get<std::string>("meta-step","adam");
  Impl::GCP_SGD_Step<ExecSpace,Loss> *stepper =
    Impl::createStepper<ExecSpace,Loss>(algParams, u);
  Impl::GCP_SGD_Step<ExecSpace,Loss> *meta_stepper =
    Impl::createStepper<ExecSpace,Loss>(algParams, meta_u, meta_step);

  const auto maxEpochs = algParams.maxiters;
  const auto epochIters = algParams.epoch_iters;
  const auto max_fails = algParams.max_fails;
  const auto tol = algParams.gcp_tol;
  const auto dp_iters = input_.get<int>("downpour-iters", 4);

  auto annealer_ptr = getAnnealer(input_);
  auto &annealer = *annealer_ptr;

  bool fedavg = input_.get<std::string>("method") == "fedavg";
  auto meta_lr = input_.get<ttb_real>("meta-lr", 1e-3);

  if (fedavg)
    out << "\nGCP-FedAvg:\n";
  else
    out << "\nGCP-FedOpt:\n";
  out << "  Generalized function type: " << loss.name() << std::endl
      << "  Meta step method: " << meta_step << std::endl
      << "  Local step method: " << GCP_Step::names[algParams.step_type]
      << std::endl
      << "  Max epochs: " << maxEpochs << std::endl
      << "  Iterations per epoch: " << epochIters << std::endl
      << "  Downpour interations: " << dp_iters << std::endl
      << "  Max fails: " << max_fails << std::endl;
  annealer.print(out);
  // NOTE (ETP 9/20/22:  sampler output is not correct because pmap is not
  // passed through the tensor, so it only prints the local number of samples.
  // This will be fixed when this code is refactored.
  //sampler.print(out);
  out << "  Function sampler:  stratified with "
      << global_nzf
      << " nonzero and " << global_zf
      << " zero samples\n"
      << "  Gradient sampler:  semi-stratified with "
      << global_nzg
      << " nonzero and " << global_zg
      << " zero samples\n"
      << "  Gradient nonzero samples per epoch: "
      << global_zg*epochIters
      << " (" << std::setprecision(1) << std::fixed << percent_nz_epoch << "%)"
      << std::endl;
  out << "  Gradient method: Fused sampling and "
      << MTTKRP_All_Method::names[algParams.mttkrp_all_method]
      << " MTTKRP\n";
  out << std::endl;

  // Timers -- turn on fences when timing info is requested so we get
  // accurate kernel times
  int num_timers = 0;
  const int timer_sgd = num_timers++;
  const int timer_sort = num_timers++;
  const int timer_sample_f = num_timers++;
  const int timer_fest = num_timers++;
  const int timer_sample_g = num_timers++;
  const int timer_grad = num_timers++;
  const int timer_grad_nzs = num_timers++;
  const int timer_grad_zs = num_timers++;
  const int timer_grad_init = num_timers++;
  const int timer_step = num_timers++;
  const int timer_meta_step = num_timers++;
  const int timer_allreduce = num_timers++;
  SystemTimer timer(num_timers, algParams.timings, pmap);

  ttb_indx nd = ut.ndims();

  // Start timer for total execution time of the algorithm.
  timer.start(timer_sgd);

  timer.start(timer_sort);
  Kokkos::Random_XorShift64_Pool<ExecSpace> rand_pool(seed_);
  sampler.initialize(rand_pool, true, out);
  timer.stop(timer_sort);

  timer.start(timer_sample_f);
<<<<<<< HEAD
  KtensorT<ExecSpace> ut_overlap;
  sampler.sampleTensor(false, ut, loss, X_val, w_val, ut_overlap);
=======
  sampler.sampleTensorF(ut, loss);
>>>>>>> d1621887
  timer.stop(timer_sample_f);

  // Fit stuff
  timer.start(timer_fest);
  ttb_real fest, ften;
  StreamingHistory<ExecSpace> hist;
  ttb_real penalty = 0.0;
  sampler.value(ut, hist, penalty, loss, fest, ften);
  fest = pmap->gridAllReduce(fest);
  auto fest_best = fest;
  auto fest_prev = fest;
  auto fest_init = fest;
  out << "Initial f-est: "
      << std::setw(13) << std::setprecision(6) << std::scientific
      << fest << std::endl;
  timer.stop(timer_fest);

  {
    history_.addEmpty();
    auto& p = history_.lastEntry();
    p.iteration = 0;
    p.residual = fest;
    p.cum_time = MPI_Wtime()-start_time;
  }

  //double t0 = 0;
  double t1 = 0;
  int nfails = 0;
  for (auto e = 0; e < maxEpochs; ++e) { // Epochs
    //t0 = MPI_Wtime();
    auto epoch_lr = annealer(e);
    stepper->setStep(epoch_lr);

    auto do_epoch_iter = [&](double &gtime, double &etime) {
      timer.start(timer_grad);
      timer.start(timer_grad_init);
      g.zero();
      timer.stop(timer_grad_init);
      auto start = MPI_Wtime();
      sampler.gradient(ut, hist, penalty,
                       loss, g, GFac, 0, nd,
                       timer, timer_grad_init, timer_grad_nzs,
                       timer_grad_zs);
      timer.stop(timer_grad);
      auto ge = MPI_Wtime();
      timer.start(timer_step);
      stepper->update();
      stepper->eval(g, u);
      timer.stop(timer_step);
      auto end = MPI_Wtime();

      gtime += ge - start;
      etime += end - ge;
    };

    auto allreduceCounter = 0;
    auto gradient_time = 0.0;
    auto evaluation_time = 0.0;
    auto sync_time = 0.0;

    for (auto i = 0; i < epochIters; ++i) {
      do_epoch_iter(gradient_time, evaluation_time);
      if ((i + 1) % dp_iters == 0 || i == (epochIters - 1)) {
        auto s0 = MPI_Wtime();
        if (fedavg) {
          timer.start(timer_allreduce);
          dtc_.allReduce(ut, true);
          timer.stop(timer_allreduce);
        } else {
          timer.start(timer_meta_step);
          diff.axpby(1.0, meta_u, -1.0, u); // Subtract u from meta_u to get Meta grad
          timer.stop(timer_meta_step);

          timer.start(timer_allreduce);
          dtc_.allReduce(Dfac, true);
          timer.stop(timer_allreduce);

          timer.start(timer_meta_step);
          meta_stepper->update();
          meta_stepper->setStep(meta_lr);
          meta_stepper->eval(diff, meta_u);
          u.set(meta_u); // Everyone agrees that meta_u is the new factors
          timer.stop(timer_meta_step);
        }
        ++allreduceCounter;
        sync_time += MPI_Wtime() - s0;
      }
    }

    timer.start(timer_fest);
    sampler.value(ut, hist, penalty, loss, fest, ften);
    fest = pmap->gridAllReduce(fest);
    timer.stop(timer_fest);
    t1 = MPI_Wtime();

    const auto fest_diff = fest_prev - fest;
    bool passed_epoch = fest_diff > -0.001 * fest_best && !std::isnan(fest);

    out << "Epoch " << std::setw(3) << e + 1 << ": f-est = "
        << std::setw(13) << std::setprecision(6) << std::scientific
        << fest;
    out << ", meta step = "
        << std::setw(8) << std::setprecision(1) << std::scientific
        << meta_stepper->getStep();
    out << ", local step = "
        << std::setw(8) << std::setprecision(1) << std::scientific
        << stepper->getStep();
    out << ", time = "
        << std::setw(8) << std::setprecision(2) << std::scientific
        << timer.getTotalTime(timer_sgd) << " sec";
    if (!passed_epoch)
      out << ", nfails = " << nfails+1;
    out << std::endl;

    /*
    std::vector<double> gradient_times;
    std::vector<double> elastic_times;
    std::vector<double> eval_times;
    if (my_rank == 0) {
      gradient_times.resize(nprocs);
      elastic_times.resize(nprocs);
      eval_times.resize(nprocs);

      MPI_Gather(&gradient_time, 1, mpiElemType_, &gradient_times[0], 1,
                 mpiElemType_, 0, pmap->gridComm());
      MPI_Gather(&evaluation_time, 1, mpiElemType_, &eval_times[0], 1, mpiElemType_,
                 0, pmap->gridComm());
      MPI_Gather(&sync_time, 1, mpiElemType_, &elastic_times[0], 1, mpiElemType_, 0,
                 pmap->gridComm());
    } else {
      MPI_Gather(&gradient_time, 1, mpiElemType_, nullptr, 1, mpiElemType_, 0,
                 pmap->gridComm());
      MPI_Gather(&evaluation_time, 1, mpiElemType_, nullptr, 1, mpiElemType_, 0,
                 pmap->gridComm());
      MPI_Gather(&sync_time, 1, mpiElemType_, nullptr, 1, mpiElemType_, 0,
                 pmap->gridComm());
    }

    if (my_rank == 0) {
      auto min_max_gradient =
          std::minmax_element(gradient_times.begin(), gradient_times.end());
      auto grad_avg =
          std::accumulate(gradient_times.begin(), gradient_times.end(), 0.0) /
          double(nprocs);

      auto min_max_elastic =
          std::minmax_element(elastic_times.begin(), elastic_times.end());
      auto elastic_avg =
          std::accumulate(elastic_times.begin(), elastic_times.end(), 0.0) /
          double(nprocs);

      auto min_max_evals =
          std::minmax_element(eval_times.begin(), eval_times.end());
      auto eval_avg =
          std::accumulate(eval_times.begin(), eval_times.end(), 0.0) /
          double(nprocs);

      out << "Fit(" << e << "): " << fest
          << "\n\tchange in fit: " << fest_diff
          << "\n\tlr:            " << epoch_lr
          << "\n\tallReduces:    " << allreduceCounter
          << "\n\tSeconds:       " << (t1 - t0)
          << "\n\tElapsed Time:  " << (t1 - start_time);
      out << "\n\t\tGradient(avg, min, max):  " << grad_avg << ", "
          << *min_max_gradient.first << ", " << *min_max_gradient.second
          << "\n\t\tAllReduce(avg, min, max):   " << elastic_avg << ", "
          << *min_max_elastic.first << ", " << *min_max_elastic.second
          << "\n\t\tEval(avg, min, max):      " << eval_avg << ", "
          << *min_max_evals.first << ", " << *min_max_evals.second
          << "\n";
    }
    */

    {
      history_.addEmpty();
      auto& p = history_.lastEntry();
      p.iteration = e+1;
      p.residual = fest;
      p.cum_time = t1 - start_time;
    }

    if (passed_epoch) {
      stepper->setPassed();
      meta_stepper->setPassed();
      fest_prev = fest;
      annealer.success();
      if (fest < fest_best) { // Only set best if really best
        fest_best = fest;
        u_best.set(u);
      }
    } else {
      u.set(u_best);
      meta_u.set(u_best);
      annealer.failed();
      stepper->setFailed();
      meta_stepper->setFailed();
      fest = fest_best;
      ++nfails;
    }

    if (nfails > max_fails || fest < tol*fest_init)
      break;
  }

  timer.stop(timer_sgd);
  out << "Final f-est: "
      << std::setw(13) << std::setprecision(6) << std::scientific
      << fest << std::endl << std::endl;
  out << "GCP-";
  if (fedavg)
    out << "FedAvg";
  else
    out << "FedOpt";
  out << " completed in "
      << std::setw(8) << std::setprecision(2) << std::scientific
      << timer.getTotalTime(timer_sgd) << " seconds\n"
      << "\tsort/hash: " << timer.getTotalTime(timer_sort) << " seconds\n"
      << "\tsample-f:  " << timer.getTotalTime(timer_sample_f) << " seconds\n"
      << "\tf-est:     " << timer.getTotalTime(timer_fest) << " seconds\n"
      << "\tgradient:  " << timer.getTotalTime(timer_grad) << " seconds\n"
      << "\t\tinit:    " << timer.getTotalTime(timer_grad_init) << " seconds\n"
      << "\t\tnzs:     " << timer.getTotalTime(timer_grad_nzs) << " seconds\n"
      << "\t\tzs:      " << timer.getTotalTime(timer_grad_zs) << " seconds\n"
      << "\tstep/clip: " << timer.getTotalTime(timer_step) << " seconds\n"
      << "\tmeta step: " << timer.getTotalTime(timer_meta_step) << " seconds\n"
      << "\tallreduce: " << timer.getTotalTime(timer_allreduce) << " seconds\n"
      << std::endl;

  delete stepper;
  delete meta_stepper;

  return fest_prev;
}

template <typename ExecSpace>
template <typename Loss>
ttb_real DistGCP<ExecSpace>::allReduceTrad(Loss const &loss) {
  if (dump_) {
    std::cout
        << "Methods that use AllReduce(sgd, sgdm, adam, adagrad, demon) "
           "have the following options under `tensor`:\n"
           "\tannealer: Choice of annealer default(traditional) options "
           "{traditional, cosine}\n"
           "\tlr: (object that controls the learning rate)\n"
           "\t\tstep: IFF traditional annealer, is the value of the "
           "learning rate\n"
           "\t\tmin_lr: IFF cosine annealer, is the lower value reached.\n"
           "\t\tmax_lr: IFF cosine annealer, is the higher value reached.\n"
           "\t\tTi: IFF cosine annealer, is the cycle period default(10).\n";
    return -1.0;
  }
  const auto nprocs = dtc_.nprocs();
  const auto my_rank = pmap().gridRank();
  const auto start_time = MPI_Wtime();

  auto algParams = setAlgParams();

  // Distribute the initial guess to have weights of one.
  const bool normalize = input_.get<bool>("normalize", true);
  if (normalize)
    Kfac_.normalize(NormTwo);
  Kfac_.distribute();

  using VectorType = KokkosVector<ExecSpace>;
  auto u = VectorType(Kfac_);
  u.copyFromKtensor(Kfac_);
  KtensorT<ExecSpace> ut = u.getKtensor();

  VectorType u_best = u.clone();
  u_best.set(u);

  VectorType g = u.clone(); // Gradient Ktensor
  g.zero();
  decltype(Kfac_) GFac = g.getKtensor();

  auto sampler = SemiStratifiedSampler<ExecSpace, Loss>(
    spTensor_, algParams, false);

  // Create stepper
  Impl::GCP_SGD_Step<ExecSpace,Loss> *stepper =
    Impl::createStepper<ExecSpace,Loss>(algParams, u);

  Kokkos::Random_XorShift64_Pool<ExecSpace> rand_pool(seed_);
  std::stringstream ss;
  sampler.initialize(rand_pool, true, ss);
  if (my_rank == 0) {
    std::cout << ss.str();
  }

<<<<<<< HEAD
  SptensorT<ExecSpace> X_val;
  ArrayT<ExecSpace> w_val;
  KtensorT<ExecSpace> ut_overlap;
  sampler.sampleTensor(false, ut, loss, X_val, w_val, ut_overlap);
=======
  ttb_indx nd = ut.ndims();

  sampler.sampleTensorF(ut, loss);
>>>>>>> d1621887

  // Stuff for the timer that we can'g avoid providing
  SystemTimer timer;
  int tnzs = 0;
  int tzs = 0;
  int tinit = 0;

  // Fit stuff
  ttb_real fest, ften;
  StreamingHistory<ExecSpace> hist;
  ttb_real penalty = 0.0;
  sampler.value(ut, hist, penalty, loss, fest, ften);
  fest = pmap().gridAllReduce(fest);
  auto fest_best = fest;
  if (my_rank == 0) {
    std::cout << "Initial guess fest: " << fest << std::endl;
  }
  pmap().gridBarrier();

  {
    history_.addEmpty();
    auto& p = history_.lastEntry();
    p.iteration = 0;
    p.residual = fest;
    p.cum_time = MPI_Wtime()-start_time;
  }

  auto fest_prev = fest;
  const auto maxEpochs = algParams.maxiters;
  const auto epochIters = algParams.epoch_iters;

  auto annealer_ptr = getAnnealer(input_);
  auto &annealer = *annealer_ptr;
  // For adam with all of the all reduces I am hopeful the barriers don't
  // really matter for timeing

  for (auto e = 0; e < maxEpochs; ++e) { // Epochs
    pmap().gridBarrier();                // Makes times more accurate
    double e_start = MPI_Wtime();
    const auto epoch_lr = annealer(e);
    stepper->setStep(epoch_lr);

    auto allreduceCounter = 0;
    double gradient_time = 0;
    double allreduce_time = 0;
    double eval_time = 0;
    for (auto i = 0; i < epochIters; ++i) {
      stepper->update();
      g.zero();
      auto ze = MPI_Wtime();
      sampler.gradient(ut, hist, penalty,
                       loss, g, GFac, 0, nd,
                       timer, tinit, tnzs,
                       tzs);
      auto ge = MPI_Wtime();
      dtc_.allReduce(GFac, false /* don't average */);
      auto are = MPI_Wtime();
      stepper->eval(g, u);
      auto ee = MPI_Wtime();
      gradient_time += ge - ze;
      allreduce_time += are - ge;
      eval_time += ee - are;
      ++allreduceCounter;
    }

    double fest_start = MPI_Wtime();
    sampler.value(ut, hist, penalty, loss, fest, ften);
    fest = pmap().gridAllReduce(fest);
    pmap().gridBarrier(); // Makes times more accurate
    double e_end = MPI_Wtime();
    auto epoch_time = e_end - e_start;
    auto fest_time = e_end - fest_start;
    const auto fest_diff = fest_prev - fest;

    std::vector<double> gradient_times;
    std::vector<double> all_reduce_times;
    std::vector<double> eval_times;
    if (my_rank == 0) {
      gradient_times.resize(nprocs);
      all_reduce_times.resize(nprocs);
      eval_times.resize(nprocs);
      MPI_Gather(&gradient_time, 1, mpiElemType_, &gradient_times[0], 1,
                 mpiElemType_, 0, pmap().gridComm());
      MPI_Gather(&allreduce_time, 1, mpiElemType_, &all_reduce_times[0], 1,
                 mpiElemType_, 0, pmap().gridComm());
      MPI_Gather(&eval_time, 1, mpiElemType_, &eval_times[0], 1, mpiElemType_, 0,
                 pmap().gridComm());
    } else {
      MPI_Gather(&gradient_time, 1, mpiElemType_, nullptr, 1, mpiElemType_, 0,
                 pmap().gridComm());
      MPI_Gather(&allreduce_time, 1, mpiElemType_, nullptr, 1, mpiElemType_, 0,
                 pmap().gridComm());
      MPI_Gather(&eval_time, 1, mpiElemType_, nullptr, 1, mpiElemType_, 0,
                 pmap().gridComm());
    }

    if (my_rank == 0) {
      auto min_max_gradient =
          std::minmax_element(gradient_times.begin(), gradient_times.end());
      auto grad_avg =
          std::accumulate(gradient_times.begin(), gradient_times.end(), 0.0) /
          double(nprocs);

      auto min_max_allreduce =
          std::minmax_element(all_reduce_times.begin(), all_reduce_times.end());
      auto ar_avg = std::accumulate(all_reduce_times.begin(),
                                    all_reduce_times.end(), 0.0) /
                    double(nprocs);

      auto min_max_evals =
          std::minmax_element(eval_times.begin(), eval_times.end());
      auto eval_avg =
          std::accumulate(eval_times.begin(), eval_times.end(), 0.0) /
          double(nprocs);

      std::cout << "Fit(" << e << "): " << fest
                << "\n\tchange in fit: " << fest_diff
                << "\n\tlr:            " << epoch_lr
                << "\n\tallReduces:    " << allreduceCounter
                << "\n\tSeconds:       " << (e_end - e_start)
                << "\n\tElapsed Time:  " << (e_end - start_time)
                << "\n\t\tGradient(avg, min, max):  " << grad_avg << ", "
                << *min_max_gradient.first << ", " << *min_max_gradient.second
                << "\n\t\tAllReduce(avg, min, max): " << ar_avg << ", "
                << *min_max_allreduce.first << ", " << *min_max_allreduce.second
                << "\n\t\tEval(avg, min, max):      " << eval_avg << ", "
                << *min_max_evals.first << ", " << *min_max_evals.second
                << "\n";

      std::cout << std::flush;
    }

    {
      history_.addEmpty();
      auto& p = history_.lastEntry();
      p.iteration = e+1;
      p.residual = fest;
      p.cum_time = e_end - start_time;
    }

    if (fest_diff > -0.001 * fest_best) {
      stepper->setPassed();
      fest_prev = fest;
      annealer.success();
      if (fest < fest_best) {
        u_best.set(u);
        fest_best = fest;
      }
    } else {
      u.set(u_best);
      fest = fest_prev;
      stepper->setFailed();
      annealer.failed();
    }
  }
  u.set(u_best);
  deep_copy(Kfac_, ut);

  const auto end_time = MPI_Wtime();
  if (my_rank == 0)
    std::cout << std::endl << "GCP-SGD-Dist completed in "
              << std::setw(8) << std::setprecision(2) << std::scientific
              << end_time-start_time << " seconds"
              << std::endl << std::endl;

  delete stepper;

  return fest_prev;
}

} // namespace Genten<|MERGE_RESOLUTION|>--- conflicted
+++ resolved
@@ -348,7 +348,7 @@
   KtensorT<ExecSpace> Dfac = diff.getKtensor();
 
   auto sampler = SemiStratifiedSampler<ExecSpace, Loss>(
-    spTensor_, algParams, false);
+    spTensor_, ut, algParams, false);
 
   // Create steppers
   const std::string meta_step = input_.get<std::string>("meta-step","adam");
@@ -431,12 +431,7 @@
   timer.stop(timer_sort);
 
   timer.start(timer_sample_f);
-<<<<<<< HEAD
-  KtensorT<ExecSpace> ut_overlap;
-  sampler.sampleTensor(false, ut, loss, X_val, w_val, ut_overlap);
-=======
   sampler.sampleTensorF(ut, loss);
->>>>>>> d1621887
   timer.stop(timer_sample_f);
 
   // Fit stuff
@@ -713,7 +708,7 @@
   decltype(Kfac_) GFac = g.getKtensor();
 
   auto sampler = SemiStratifiedSampler<ExecSpace, Loss>(
-    spTensor_, algParams, false);
+    spTensor_, ut, algParams, false);
 
   // Create stepper
   Impl::GCP_SGD_Step<ExecSpace,Loss> *stepper =
@@ -726,16 +721,10 @@
     std::cout << ss.str();
   }
 
-<<<<<<< HEAD
-  SptensorT<ExecSpace> X_val;
-  ArrayT<ExecSpace> w_val;
-  KtensorT<ExecSpace> ut_overlap;
-  sampler.sampleTensor(false, ut, loss, X_val, w_val, ut_overlap);
-=======
+
   ttb_indx nd = ut.ndims();
 
   sampler.sampleTensorF(ut, loss);
->>>>>>> d1621887
 
   // Stuff for the timer that we can'g avoid providing
   SystemTimer timer;
@@ -784,7 +773,7 @@
     double eval_time = 0;
     for (auto i = 0; i < epochIters; ++i) {
       stepper->update();
-      g.zero();
+      //g.zero();
       auto ze = MPI_Wtime();
       sampler.gradient(ut, hist, penalty,
                        loss, g, GFac, 0, nd,
