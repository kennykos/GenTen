//@HEADER
// ************************************************************************
//     Genten: Software for Generalized Tensor Decompositions
//     by Sandia National Laboratories
//
// Sandia National Laboratories is a multimission laboratory managed
// and operated by National Technology and Engineering Solutions of Sandia,
// LLC, a wholly owned subsidiary of Honeywell International, Inc., for the
// U.S. Department of Energy's National Nuclear Security Administration under
// contract DE-NA0003525.
//
// Copyright 2017 National Technology & Engineering Solutions of Sandia, LLC
// (NTESS). Under the terms of Contract DE-NA0003525 with NTESS, the U.S.
// Government retains certain rights in this software.
//
// Redistribution and use in source and binary forms, with or without
// modification, are permitted provided that the following conditions are
// met:
//
// 1. Redistributions of source code must retain the above copyright
// notice, this list of conditions and the following disclaimer.
//
// 2. Redistributions in binary form must reproduce the above copyright
// notice, this list of conditions and the following disclaimer in the
// documentation and/or other materials provided with the distribution.
//
// THIS SOFTWARE IS PROVIDED BY THE COPYRIGHT HOLDERS AND CONTRIBUTORS
// "AS IS" AND ANY EXPRESS OR IMPLIED WARRANTIES, INCLUDING, BUT NOT
// LIMITED TO, THE IMPLIED WARRANTIES OF MERCHANTABILITY AND FITNESS FOR
// A PARTICULAR PURPOSE ARE DISCLAIMED. IN NO EVENT SHALL THE COPYRIGHT
// HOLDER OR CONTRIBUTORS BE LIABLE FOR ANY DIRECT, INDIRECT, INCIDENTAL,
// SPECIAL, EXEMPLARY, OR CONSEQUENTIAL DAMAGES (INCLUDING, BUT NOT
// LIMITED TO, PROCUREMENT OF SUBSTITUTE GOODS OR SERVICES; LOSS OF USE,
// DATA, OR PROFITS; OR BUSINESS INTERRUPTION) HOWEVER CAUSED AND ON ANY
// THEORY OF LIABILITY, WHETHER IN CONTRACT, STRICT LIABILITY, OR TORT
// (INCLUDING NEGLIGENCE OR OTHERWISE) ARISING IN ANY WAY OUT OF THE USE
// OF THIS SOFTWARE, EVEN IF ADVISED OF THE POSSIBILITY OF SUCH DAMAGE.
// ************************************************************************
//@HEADER

#pragma once

#include <cmath>
#include "Genten_GCP_SGD_Iter.hpp"

// To do:
//  * Test on Volta.  Do we need warp sync's?
//  * Add history

namespace Genten {

  namespace Impl {

    template <typename ExecSpace, typename LossFunction, typename Stepper>
    void gcp_sgd_iter_async_kernel(
      const SptensorImpl<ExecSpace>& X,
      const KtensorT<ExecSpace>& u,
      const LossFunction& f,
      const ttb_indx nsz,
      const ttb_indx nsnz,
      const ttb_real wz,
      const ttb_real wnz,
      Kokkos::Random_XorShift64_Pool<ExecSpace>& rand_pool,
      const Stepper& stepper,
      const ttb_indx mode_beg,
      const ttb_indx mode_end,
      const AlgParams& algParams,
      const ttb_indx total_iters)
    {
      using std::floor;
      using std::pow;
      using std::log2;
      using std::min;

      typedef Kokkos::TeamPolicy<ExecSpace> Policy;
      typedef typename Policy::member_type TeamMember;
      typedef Kokkos::Random_XorShift64_Pool<ExecSpace> RandomPool;
      typedef typename RandomPool::generator_type generator_type;
      typedef Kokkos::rand<generator_type, ttb_indx> Rand;
      typedef Kokkos::View< ttb_indx**, Kokkos::LayoutRight, typename ExecSpace::scratch_memory_space , Kokkos::MemoryUnmanaged > IndScratchSpace;
      typedef Kokkos::View< ttb_real***, Kokkos::LayoutRight, typename ExecSpace::scratch_memory_space , Kokkos::MemoryUnmanaged > KtnScratchSpace;

      /*const*/ ttb_indx num_samples = (nsz+nsnz)*algParams.epoch_iters;
      /*const*/ ttb_indx nnz = X.nnz();
      /*const*/ unsigned nd = u.ndims();
      /*const*/ unsigned nc = u.ncomponents();
      /*const*/ unsigned mb = mode_beg;
      /*const*/ unsigned me = mode_end;

      static const bool is_gpu = Genten::is_gpu_space<ExecSpace>::value;
      const unsigned RowBlockSize = algParams.mttkrp_nnz_tile_size;
      const unsigned VectorSize =
        is_gpu ? min(unsigned(128), unsigned(pow(2.0, floor(log2(nc))))) : 1;
      const unsigned TeamSize = is_gpu ? 128/VectorSize : 1;
      const unsigned RowsPerTeam = TeamSize * RowBlockSize;
      const ttb_indx N = (num_samples+RowsPerTeam-1)/RowsPerTeam;
      const size_t bytes =
        IndScratchSpace::shmem_size(TeamSize,nd) +
        KtnScratchSpace::shmem_size(TeamSize,nd,nc);

      Policy policy(N, TeamSize, VectorSize);
      Kokkos::parallel_for(
        "gcp_sgd_iter_asyn_kernel",
        policy.set_scratch_size(0,Kokkos::PerTeam(bytes)),
        KOKKOS_LAMBDA(const TeamMember& team)
      {
        generator_type gen = rand_pool.get_state();
        const unsigned team_rank = team.team_rank();
        const unsigned team_size = team.team_size();
        IndScratchSpace team_ind(team.team_scratch(0), team_size, nd);
        KtnScratchSpace team_ktn(team.team_scratch(0), team_size, nd, nc);

        for (unsigned ii=0; ii<RowBlockSize; ++ii) {

          // Randomly choose if this is a zero or nonzero sample based
          // on the fraction of requested zero/nonzero samples
          ttb_indx idx = 0;
          Kokkos::single( Kokkos::PerThread( team ), [&] (ttb_indx& i)
          {
            i = Rand::draw(gen,0,nsz+nsnz);
          }, idx);
          const bool nonzero_sample = idx < nsnz;

          ttb_real x_val = 0.0;
          if (nonzero_sample) {
            // Generate random tensor index
            Kokkos::single( Kokkos::PerThread( team ), [&] (ttb_real& xv)
            {
              const ttb_indx i = Rand::draw(gen,0,nnz);
              for (ttb_indx m=0; m<nd; ++m)
                team_ind(team_rank,m) = X.subscript(i,m);
              xv = X.value(i);
            }, x_val);
          }
          else {
            // Generate index -- use broadcast form to force warp sync
            // so that ind is updated before used by other threads
            int sync = 0;
            Kokkos::single( Kokkos::PerThread( team ), [&] (int& s)
            {
              for (ttb_indx m=0; m<nd; ++m)
                team_ind(team_rank,m) = Rand::draw(gen,0,X.size(m));
              s = 1;
            }, sync);
            x_val = 0.0;
          }

          // Read u
          for (unsigned m=0; m<nd; ++m) {
            const ttb_indx k = team_ind(team_rank,m);
            Kokkos::parallel_for(Kokkos::ThreadVectorRange(team,nc),
                                 [&] (const unsigned& j)
            {
              team_ktn(team_rank, m, j) = u[m].entry(k,j);
            });
          }

          // Compute Ktensor value
          ttb_real m_val = 0.0;
          Kokkos::parallel_reduce(Kokkos::ThreadVectorRange(team,nc),
                                  [&] (const unsigned& j, ttb_real& mv)
          {
            ttb_real tmp = 1.0;
            for (unsigned m=0; m<nd; ++m)
              tmp *= team_ktn(team_rank, m, j);
            mv += tmp;
          }, m_val);

          // Compute Y value
          ttb_real y_val;
          if (nonzero_sample)
            y_val = wnz * (f.deriv(x_val, m_val) -
                           f.deriv(ttb_real(0.0), m_val));
          else
             y_val = wz * f.deriv(ttb_real(0.0), m_val);

          // Compute gradient contribution
          for (unsigned n=mb; n<me; ++n) {
            const ttb_indx k = team_ind(team_rank,n);
            Kokkos::parallel_for(Kokkos::ThreadVectorRange(team,nc),
                                 [&] (const unsigned& j)
            {
              ttb_real tmp = y_val;
              for (unsigned m=0; m<nd; ++m)
                if (m != n)
                  tmp *= team_ktn(team_rank, m, j);
              stepper.eval_async(n,k,j,tmp,u);
            });
          }
        }
        stepper.update_async(RowBlockSize, team);
        rand_pool.free_state(gen);
      });

      // Fence to make sure kernel is finished before updates to stepper
      Kokkos::fence();
    }

    template <typename ExecSpace, typename LossFunction>
    class GCP_SGD_Iter_Async : public GCP_SGD_Iter<ExecSpace, LossFunction> {
    public:

      GCP_SGD_Iter_Async(const KtensorT<ExecSpace>& u0,
                         const StreamingHistory<ExecSpace>& hist,
                         const ttb_real penalty,
                         const ttb_indx mode_beg,
                         const ttb_indx mode_end,
                         const AlgParams& algParams) :
        GCP_SGD_Iter<ExecSpace, LossFunction>(u0, hist,
                                              penalty, mode_beg, mode_end,
                                              algParams)
      {
        if (u0.getProcessorMap() != nullptr &&
            u0.getProcessorMap()->gridSize() > 0)
          Genten::error("Asynchronous GCP iterator does not work with > 1 MPI processor.");
      }

      virtual ~GCP_SGD_Iter_Async() {}

      virtual void run(SptensorT<ExecSpace>& X,
                       const LossFunction& loss_func,
                       Sampler<ExecSpace,LossFunction>& sampler,
                       GCP_SGD_Step<ExecSpace,LossFunction>& stepper,
                       ttb_indx& total_iters)
      {
        // Cast sampler to SemiStratified and extract data
        SemiStratifiedSampler<ExecSpace,LossFunction>* semi_strat_sampler =
          dynamic_cast<SemiStratifiedSampler<ExecSpace,LossFunction>*>(&sampler);
        if (semi_strat_sampler == nullptr)
          Genten::error("Asynchronous iterator requires semi-stratified sampler!");
        const ttb_indx nsz = semi_strat_sampler->getNumSamplesZerosGrad();
        const ttb_indx nsnz = semi_strat_sampler->getNumSamplesNonzerosGrad();
        const ttb_real wz = semi_strat_sampler->getWeightZerosGrad();
        const ttb_real wnz = semi_strat_sampler->getWeightNonzerosGrad();
        auto& rand_pool = semi_strat_sampler->getRandPool();
        stepper.setNumSamples(nsz+nsnz);

        this->timer.start(this->timer_grad);

        // Run kernel
        // To do:  handle history terms, penalty
        SGDStep<ExecSpace,LossFunction>* sgd_step =
          dynamic_cast<SGDStep<ExecSpace,LossFunction>*>(&stepper);
        AdaGradStep<ExecSpace,LossFunction>* adagrad_step =
          dynamic_cast<AdaGradStep<ExecSpace,LossFunction>*>(&stepper);
        AdamStep<ExecSpace,LossFunction>* adam_step =
          dynamic_cast<AdamStep<ExecSpace,LossFunction>*>(&stepper);
        AMSGradStep<ExecSpace,LossFunction>* amsgrad_step =
          dynamic_cast<AMSGradStep<ExecSpace,LossFunction>*>(&stepper);
        if (sgd_step != nullptr)
          gcp_sgd_iter_async_kernel(
<<<<<<< HEAD
            X.impl(),this->ut,loss_func,nsz,nsnz,wz,wnz,rand_pool,*sgd_step,
            this->algParams, total_iters);
        else if (adagrad_step != nullptr)
          gcp_sgd_iter_async_kernel(
            X.impl(),this->ut,loss_func,nsz,nsnz,wz,wnz,rand_pool,*adagrad_step,
            this->algParams, total_iters);
        else if (adam_step != nullptr)
          gcp_sgd_iter_async_kernel(
            X.impl(),this->ut,loss_func,nsz,nsnz,wz,wnz,rand_pool,*adam_step,
            this->algParams, total_iters);
        else if (amsgrad_step != nullptr)
          gcp_sgd_iter_async_kernel(
            X.impl(),this->ut,loss_func,nsz,nsnz,wz,wnz,rand_pool,*amsgrad_step,
            this->algParams, total_iters);
=======
            X,this->ut,loss_func,nsz,nsnz,wz,wnz,rand_pool,*sgd_step,
            this->mode_beg, this->mode_end, this->algParams, total_iters);
        else if (adagrad_step != nullptr)
          gcp_sgd_iter_async_kernel(
            X,this->ut,loss_func,nsz,nsnz,wz,wnz,rand_pool,*adagrad_step,
            this->mode_beg, this->mode_end, this->algParams, total_iters);
        else if (adam_step != nullptr)
          gcp_sgd_iter_async_kernel(
            X,this->ut,loss_func,nsz,nsnz,wz,wnz,rand_pool,*adam_step,
            this->mode_beg, this->mode_end, this->algParams, total_iters);
        else if (amsgrad_step != nullptr)
          gcp_sgd_iter_async_kernel(
            X,this->ut,loss_func,nsz,nsnz,wz,wnz,rand_pool,*amsgrad_step,
            this->mode_beg, this->mode_end, this->algParams, total_iters);
>>>>>>> d1621887
        else
          Genten::error("Unsupported GCP-SGD stepper!");

        this->timer.stop(this->timer_grad);

        // Update number of iterations
        total_iters += this->algParams.epoch_iters;
      }

      virtual void printTimers(std::ostream& out) const
      {
        out << "\tgradient:  " << this->timer.getTotalTime(this->timer_grad)
            << " seconds\n";
      }
    };

  }

}<|MERGE_RESOLUTION|>--- conflicted
+++ resolved
@@ -249,37 +249,20 @@
           dynamic_cast<AMSGradStep<ExecSpace,LossFunction>*>(&stepper);
         if (sgd_step != nullptr)
           gcp_sgd_iter_async_kernel(
-<<<<<<< HEAD
             X.impl(),this->ut,loss_func,nsz,nsnz,wz,wnz,rand_pool,*sgd_step,
-            this->algParams, total_iters);
+            this->mode_beg, this->mode_end, this->algParams, total_iters);
         else if (adagrad_step != nullptr)
           gcp_sgd_iter_async_kernel(
             X.impl(),this->ut,loss_func,nsz,nsnz,wz,wnz,rand_pool,*adagrad_step,
-            this->algParams, total_iters);
+            this->mode_beg, this->mode_end, this->algParams, total_iters);
         else if (adam_step != nullptr)
           gcp_sgd_iter_async_kernel(
             X.impl(),this->ut,loss_func,nsz,nsnz,wz,wnz,rand_pool,*adam_step,
-            this->algParams, total_iters);
+            this->mode_beg, this->mode_end, this->algParams, total_iters);
         else if (amsgrad_step != nullptr)
           gcp_sgd_iter_async_kernel(
             X.impl(),this->ut,loss_func,nsz,nsnz,wz,wnz,rand_pool,*amsgrad_step,
-            this->algParams, total_iters);
-=======
-            X,this->ut,loss_func,nsz,nsnz,wz,wnz,rand_pool,*sgd_step,
-            this->mode_beg, this->mode_end, this->algParams, total_iters);
-        else if (adagrad_step != nullptr)
-          gcp_sgd_iter_async_kernel(
-            X,this->ut,loss_func,nsz,nsnz,wz,wnz,rand_pool,*adagrad_step,
-            this->mode_beg, this->mode_end, this->algParams, total_iters);
-        else if (adam_step != nullptr)
-          gcp_sgd_iter_async_kernel(
-            X,this->ut,loss_func,nsz,nsnz,wz,wnz,rand_pool,*adam_step,
-            this->mode_beg, this->mode_end, this->algParams, total_iters);
-        else if (amsgrad_step != nullptr)
-          gcp_sgd_iter_async_kernel(
-            X,this->ut,loss_func,nsz,nsnz,wz,wnz,rand_pool,*amsgrad_step,
-            this->mode_beg, this->mode_end, this->algParams, total_iters);
->>>>>>> d1621887
+            this->mode_beg, this->mode_end, this->algParams, total_iters);
         else
           Genten::error("Unsupported GCP-SGD stepper!");
 
