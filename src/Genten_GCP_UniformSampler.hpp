//@HEADER
// ************************************************************************
//     Genten: Software for Generalized Tensor Decompositions
//     by Sandia National Laboratories
//
// Sandia National Laboratories is a multimission laboratory managed
// and operated by National Technology and Engineering Solutions of Sandia,
// LLC, a wholly owned subsidiary of Honeywell International, Inc., for the
// U.S. Department of Energy's National Nuclear Security Administration under
// contract DE-NA0003525.
//
// Copyright 2017 National Technology & Engineering Solutions of Sandia, LLC
// (NTESS). Under the terms of Contract DE-NA0003525 with NTESS, the U.S.
// Government retains certain rights in this software.
//
// Redistribution and use in source and binary forms, with or without
// modification, are permitted provided that the following conditions are
// met:
//
// 1. Redistributions of source code must retain the above copyright
// notice, this list of conditions and the following disclaimer.
//
// 2. Redistributions in binary form must reproduce the above copyright
// notice, this list of conditions and the following disclaimer in the
// documentation and/or other materials provided with the distribution.
//
// THIS SOFTWARE IS PROVIDED BY THE COPYRIGHT HOLDERS AND CONTRIBUTORS
// "AS IS" AND ANY EXPRESS OR IMPLIED WARRANTIES, INCLUDING, BUT NOT
// LIMITED TO, THE IMPLIED WARRANTIES OF MERCHANTABILITY AND FITNESS FOR
// A PARTICULAR PURPOSE ARE DISCLAIMED. IN NO EVENT SHALL THE COPYRIGHT
// HOLDER OR CONTRIBUTORS BE LIABLE FOR ANY DIRECT, INDIRECT, INCIDENTAL,
// SPECIAL, EXEMPLARY, OR CONSEQUENTIAL DAMAGES (INCLUDING, BUT NOT
// LIMITED TO, PROCUREMENT OF SUBSTITUTE GOODS OR SERVICES; LOSS OF USE,
// DATA, OR PROFITS; OR BUSINESS INTERRUPTION) HOWEVER CAUSED AND ON ANY
// THEORY OF LIABILITY, WHETHER IN CONTRACT, STRICT LIABILITY, OR TORT
// (INCLUDING NEGLIGENCE OR OTHERWISE) ARISING IN ANY WAY OUT OF THE USE
// OF THIS SOFTWARE, EVEN IF ADVISED OF THE POSSIBILITY OF SUCH DAMAGE.
// ************************************************************************
//@HEADER

#pragma once

#include "Genten_GCP_Sampler.hpp"
#include "Genten_AlgParams.hpp"
#include "Genten_SystemTimer.hpp"
#include "Genten_GCP_SamplingKernels.hpp"
#include "Genten_GCP_ValueKernels.hpp"

namespace Genten {

  template <typename ExecSpace, typename LossFunction>
  class UniformSampler : public Sampler<ExecSpace,LossFunction> {
  public:

    typedef Sampler<ExecSpace,LossFunction> base_type;
    typedef typename base_type::pool_type pool_type;
    typedef typename base_type::map_type map_type;

    UniformSampler(const SptensorT<ExecSpace>& X_,
<<<<<<< HEAD
                      const AlgParams& algParams_) :
      X(X_), algParams(algParams_), uh(algParams_.rank,X.ndims())
=======
                   const AlgParams& algParams_) :
      X(X_), algParams(algParams_)
>>>>>>> 37066e7b
    {
      global_num_samples_nonzeros_value = algParams.num_samples_nonzeros_value;
      global_num_samples_zeros_value = algParams.num_samples_zeros_value;
      global_num_samples_grad = algParams.num_samples_nonzeros_grad;
      weight_nonzeros_value = algParams.w_f_nz;
      weight_zeros_value = algParams.w_f_z;
      weight_grad = algParams.w_g_nz;

      // Compute number of samples if necessary
      const ttb_indx nnz = X.global_nnz();
      const ttb_real tsz = X.global_numel_float();
      const ttb_real nz = tsz - nnz;
      const ttb_indx maxEpochs = algParams.maxiters;
      const ttb_indx ftmp = std::max((nnz+99)/100,ttb_indx(100000));
      if (global_num_samples_nonzeros_value == 0)
        global_num_samples_nonzeros_value = std::min(ftmp, nnz);
      if (global_num_samples_zeros_value == 0)
        global_num_samples_zeros_value =
          ttb_indx(std::min(ttb_real(global_num_samples_nonzeros_value), nz));
      if (global_num_samples_grad == 0)
        global_num_samples_grad =
          ttb_indx(std::min(std::max(ttb_real(10.0)*tsz/maxEpochs,
                                     ttb_real(1e3)), tsz));

      // Compute local number of samples by distributing them evenly across
      // processors (might be better to weight according to number of nonzeros)
      const ProcessorMap* pmap = X.getProcessorMap();
      const ttb_indx lnnz = X.nnz();
      const ttb_real lsz = X.numel_float();
      const ttb_real lnz = lsz - lnnz;
      const ttb_indx np = pmap != nullptr ? pmap->gridSize() : 1;
      num_samples_nonzeros_value = global_num_samples_nonzeros_value / np;
      num_samples_zeros_value = global_num_samples_zeros_value / np;
      num_samples_grad = global_num_samples_grad / np;

      // Don't sample more zeros/nonzeros than we actually have locally
      num_samples_nonzeros_value = std::min(num_samples_nonzeros_value, lnnz);
      num_samples_zeros_value = std::min(num_samples_zeros_value,
                                         ttb_indx(lnz));
      num_samples_grad = std::min(num_samples_grad, ttb_indx(lsz));

      // Compute global number of samples actually used
      if (pmap != nullptr) {
        global_num_samples_nonzeros_value =
          pmap->gridAllReduce(num_samples_nonzeros_value);
        global_num_samples_zeros_value =
          pmap->gridAllReduce(num_samples_zeros_value);
        global_num_samples_grad =
          pmap->gridAllReduce(num_samples_grad);
      }
      else {
        global_num_samples_nonzeros_value = num_samples_nonzeros_value;
        global_num_samples_zeros_value = num_samples_zeros_value;
        global_num_samples_grad = num_samples_grad;
      }

      // Compute weights if necessary
      if (weight_nonzeros_value < 0.0)
        weight_nonzeros_value = global_num_samples_nonzeros_value == 0 ? 0.0 :
          ttb_real(nnz) / ttb_real(global_num_samples_nonzeros_value);
      if (weight_zeros_value < 0.0)
        weight_zeros_value = global_num_samples_zeros_value == 0 ? 0.0 :
          ttb_real(tsz-nnz) / ttb_real(global_num_samples_zeros_value);
      if (weight_grad < 0.0)
        weight_grad = global_num_samples_grad == 0 ? 0.0 :
          tsz / ttb_real(global_num_samples_grad);

      grad_percent = ttb_real(global_num_samples_grad * algParams.epoch_iters) /
        ttb_real(tsz) * ttb_real(100.0);
    }

    virtual ~UniformSampler() {}

    virtual void initialize(const pool_type& rand_pool_,
                            const bool printitn,
                            std::ostream& out) override
    {
      rand_pool = rand_pool_;

      // Sort/hash tensor if necessary for faster sampling
      if (printitn > 0) {
        if (algParams.hash)
          out << "Hashing tensor for faster sampling...";
        else
          out << "Sorting tensor for faster sampling...";
      }
      SystemTimer timer(1, algParams.timings);
      timer.start(0);
      if (algParams.hash)
        hash_map = this->buildHashMap(X,out);
      else if (!X.isSorted())
        X.sort();
      timer.stop(0);
      if (printitn > 0)
        out << timer.getTotalTime(0) << " seconds" << std::endl;
    }

    virtual void print(std::ostream& out) override
    {
      out << "  Function sampler:  stratified with "
          << global_num_samples_nonzeros_value
          << " nonzero and " << global_num_samples_zeros_value
          << " zero samples\n"
          << "  Gradient sampler:  uniform with " << global_num_samples_grad
          << " samples\n"
          << "  Gradient samples per epoch: "
          << global_num_samples_grad*algParams.epoch_iters
          << " (" << std::setprecision(1) << std::fixed << grad_percent << "%)"
          << std::endl;
    }

    virtual void sampleTensorF(const KtensorT<ExecSpace>& u,
                               const LossFunction& loss_func) override
    {
      if (algParams.hash)
        Impl::stratified_sample_tensor_hash(
          X, hash_map,
          num_samples_nonzeros_value, num_samples_zeros_value,
          weight_nonzeros_value, weight_zeros_value,
          u, loss_func, false,
          Yf, wf, rand_pool, algParams);
      else
        Impl::stratified_sample_tensor(
          X, num_samples_nonzeros_value, num_samples_zeros_value,
          weight_nonzeros_value, weight_zeros_value,
          u, loss_func, false,
          Yf, wf, rand_pool, algParams);
    }

    virtual void sampleTensorG(const KtensorT<ExecSpace>& u,
                               const StreamingHistory<ExecSpace>& hist,
                               const LossFunction& loss_func) override
    {
      if (algParams.hash)
        Impl::uniform_sample_tensor_hash(
          X, hash_map, num_samples_grad, weight_grad, u, loss_func, false,
          Yg, wg, rand_pool, algParams);
      else
        Impl::uniform_sample_tensor(
          X, num_samples_grad, weight_grad, u, loss_func, false,
          Yg, wg, rand_pool, algParams);

      if (hist.do_gcp_loss()) {
        // Create uh, u with time mode replaced by time mode of up
        // This should all just be view assignments, so should be fast
        uh.weights() = u.weights();
        const ttb_indx nd = u.ndims();
        for (ttb_indx i=0; i<nd-1; ++i)
          uh.set_factor(i, u[i]);
        uh.set_factor(nd-1, hist.up[nd-1]);

        Impl::stratified_ktensor_grad(
          Yg, num_samples_grad, ttb_indx(0),
          weight_grad, ttb_real(0.0),
          uh, hist.up, hist.window_val, hist.window_penalty, loss_func,
          Yh, algParams);
      }
    }

    virtual void prepareGradient() override
    {
      if (algParams.mttkrp_method == MTTKRP_Method::Perm &&
          algParams.mttkrp_all_method == MTTKRP_All_Method::Iterated) {
        Yg.createPermutation();
        if (Yh.nnz() > 0)
          Yh.createPermutation();
      }
    }

    virtual void value(const KtensorT<ExecSpace>& u,
                       const StreamingHistory<ExecSpace>& hist,
                       const ttb_real penalty,
                       const LossFunction& loss_func,
                       ttb_real& fest, ttb_real& ften) override
    {
      if (!hist.do_gcp_loss()) {
        ften = Impl::gcp_value(Yf, u, wf, loss_func);
        fest = ften + hist.objective(u);
      }
      else {
        ttb_real fhis = 0.0;
        Impl::gcp_value(Yf, u, hist.up, hist.window_val, hist.window_penalty,
                        wf, loss_func, ften, fhis);
        fest = ften + fhis;
      }
      if (penalty != ttb_real(0.0)) {
        const ttb_indx nd = u.ndims();
        for (ttb_indx i=0; i<nd; ++i)
          fest += penalty * u[i].normFsq();
      }
    }

    virtual void gradient(const KtensorT<ExecSpace>& ut,
                          const StreamingHistory<ExecSpace>& hist,
                          const ttb_real penalty,
                          const LossFunction& loss_func,
                          KokkosVector<ExecSpace>& g,
                          const KtensorT<ExecSpace>& gt,
                          const ttb_indx mode_beg,
                          const ttb_indx mode_end,
                          SystemTimer& timer,
                          const int timer_init,
                          const int timer_nzs,
                          const int timer_zs) override
    {
      timer.start(timer_init);
      gt.weights() = ttb_real(1.0);
      g.zero();
      timer.stop(timer_init);

      mttkrp_all(Yg, ut, gt, mode_beg, mode_end, algParams, false);
      if (Yh.nnz() > 0) {
        // Create uh, u with time mode replaced by time mode of up
        // This should all just be view assignments, so should be fast
        uh.weights() = ut.weights();
        const ttb_indx nd = ut.ndims();
        for (ttb_indx i=0; i<nd-1; ++i)
          uh.set_factor(i, ut[i]);
        uh.set_factor(nd-1, hist.up[nd-1]);

        mttkrp_all(Yh, uh, gt, mode_beg, mode_end, algParams, false);
      }
      else
        hist.gradient(ut, mode_beg, mode_end, gt);

      if (penalty != 0.0)
        for (ttb_indx i=mode_beg; i<mode_end; ++i)
          gt[i-mode_beg].plus(ut[i], ttb_real(2.0)*penalty);
    }

  protected:

    SptensorT<ExecSpace> X;
    SptensorT<ExecSpace> Yf;
    SptensorT<ExecSpace> Yg;
    SptensorT<ExecSpace> Yh;
    ArrayT<ExecSpace> wf;
    ArrayT<ExecSpace> wg;
    pool_type rand_pool;
    AlgParams algParams;
    ttb_indx num_samples_nonzeros_value;
    ttb_indx num_samples_zeros_value;
    ttb_indx num_samples_grad;
    ttb_indx global_num_samples_nonzeros_value;
    ttb_indx global_num_samples_zeros_value;
    ttb_indx global_num_samples_grad;
    ttb_real weight_nonzeros_value;
    ttb_real weight_zeros_value;
    ttb_real weight_grad;
    ttb_real grad_percent;
    map_type hash_map;
    KtensorT<ExecSpace> uh;
  };

}<|MERGE_RESOLUTION|>--- conflicted
+++ resolved
@@ -57,13 +57,8 @@
     typedef typename base_type::map_type map_type;
 
     UniformSampler(const SptensorT<ExecSpace>& X_,
-<<<<<<< HEAD
-                      const AlgParams& algParams_) :
+                   const AlgParams& algParams_) :
       X(X_), algParams(algParams_), uh(algParams_.rank,X.ndims())
-=======
-                   const AlgParams& algParams_) :
-      X(X_), algParams(algParams_)
->>>>>>> 37066e7b
     {
       global_num_samples_nonzeros_value = algParams.num_samples_nonzeros_value;
       global_num_samples_zeros_value = algParams.num_samples_zeros_value;
