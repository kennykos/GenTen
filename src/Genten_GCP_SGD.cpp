--- conflicted
+++ resolved
@@ -96,103 +96,12 @@
       stepper = new Impl::SGDStep<ExecSpace,LossFunction>();
   }
 
-<<<<<<< HEAD
   template <typename TensorT, typename ExecSpace, typename LossFunction>
   GCPSGD<TensorT,ExecSpace,LossFunction>::
   GCPSGD(const KtensorT<ExecSpace>& u,
          const LossFunction& loss_func_,
          const AlgParams& algParams_) :
     GCPSGD(u,loss_func_,0,u.ndims(),algParams_) {}
-=======
-    template <typename TensorT, typename ExecSpace, typename LossFunction>
-    void gcp_sgd_impl(TensorT& X, KtensorT<ExecSpace>& u0,
-                      const LossFunction& loss_func,
-                      const AlgParams& algParams,
-                      ttb_indx& numEpochs,
-                      ttb_real& fest,
-                      std::ostream& out)
-    {
-      typedef KokkosVector<ExecSpace> VectorType;
-      typedef typename VectorType::view_type view_type;
-      using std::sqrt;
-      using std::pow;
-
-      // Check for valid option combinations
-      if (algParams.async &&
-          algParams.sampling_type != GCP_Sampling::SemiStratified)
-        Genten::error("Must use semi-stratified sampling with asynchronous solver!");
-
-      const ttb_indx nd = u0.ndims();
-      const ttb_indx nc = u0.ncomponents();
-
-      // Constants for the algorithm
-      const ttb_real tol = algParams.gcp_tol;
-      const ttb_real decay = algParams.decay;
-      const ttb_real rate = algParams.rate;
-      const ttb_indx max_fails = algParams.max_fails;
-      const ttb_indx epoch_iters = algParams.epoch_iters;
-      const ttb_indx seed = algParams.seed;
-      const ttb_indx maxEpochs = algParams.maxiters;
-      const ttb_indx printIter = algParams.printitn;
-      const bool compute_fit = algParams.compute_fit;
-
-      // Create sampler
-      Sampler<ExecSpace,LossFunction> *sampler = nullptr;
-      if (algParams.sampling_type == GCP_Sampling::Uniform)
-        sampler = new Genten::UniformSampler<ExecSpace,LossFunction>(
-          X, algParams);
-      else if (algParams.sampling_type == GCP_Sampling::Stratified)
-        sampler = new Genten::StratifiedSampler<ExecSpace,LossFunction>(
-          X, algParams);
-      else if (algParams.sampling_type == GCP_Sampling::SemiStratified)
-        sampler = new Genten::SemiStratifiedSampler<ExecSpace,LossFunction>(
-          X, algParams);
-      else
-        Genten::error("Genten::gcp_sgd - unknown sampling type");
-
-      if (printIter > 0) {
-        const ttb_indx nnz = X.nnz();
-        const ttb_real tsz = X.numel_float();
-        const ttb_real nz = tsz - nnz;
-        out << "\nGCP-SGD (Generalized CP Tensor Decomposition)\n\n"
-            << "Tensor size: ";
-        for (ttb_indx i=0; i<nd; ++i) {
-          out << X.size(i) << " ";
-          if (i<nd-1)
-            out << "x ";
-        }
-        out << "(" << tsz << " total entries)\n"
-            << "Sparse tensor: " << nnz << " ("
-            << std::setprecision(1) << std::fixed << 100.0*(nnz/tsz)
-            << "%) Nonzeros" << " and ("
-            << std::setprecision(1) << std::fixed << 100.0*(nz/tsz)
-            << "%) Zeros\n"
-            << "Rank: " << nc << std::endl
-            << "Generalized function type: " << loss_func.name() << std::endl
-            << "Optimization method: " << GCP_Step::names[algParams.step_type]
-            << std::endl
-            << "Max iterations (epochs): " << maxEpochs << std::endl
-            << "Iterations per epoch: " << epoch_iters << std::endl
-            << "Learning rate / decay / maxfails: "
-            << std::setprecision(1) << std::scientific
-            << rate << " " << decay << " " << max_fails << std::endl;
-        sampler->print(out);
-        out << "Gradient method: ";
-        if (algParams.async)
-          out << "Fused asynchronous sampling and atomic MTTKRP\n";
-        else if (algParams.fuse)
-          out << "Fused sampling and "
-              << MTTKRP_All_Method::names[algParams.mttkrp_all_method]
-              << " MTTKRP\n";
-        else {
-          out << MTTKRP_All_Method::names[algParams.mttkrp_all_method];
-          if (algParams.mttkrp_all_method == MTTKRP_All_Method::Iterated)
-            out << " (" << MTTKRP_Method::names[algParams.mttkrp_method] << ")";
-          out << " MTTKRP\n";
-        }
-        out << std::endl;
-      }
->>>>>>> b47d2127
 
   template <typename TensorT, typename ExecSpace, typename LossFunction>
   GCPSGD<TensorT,ExecSpace,LossFunction>::
@@ -242,7 +151,7 @@
         const bool print_ftr,
         const bool print_itn) const
   {
-    typedef GCP::KokkosVector<ExecSpace> VectorType;
+    typedef KokkosVector<ExecSpace> VectorType;
     typedef typename VectorType::view_type view_type;
     using std::sqrt;
     using std::pow;
