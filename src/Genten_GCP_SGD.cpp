--- conflicted
+++ resolved
@@ -96,7 +96,6 @@
       stepper = new Impl::SGDStep<ExecSpace,LossFunction>();
   }
 
-<<<<<<< HEAD
   template <typename TensorT, typename ExecSpace, typename LossFunction>
   GCPSGD<TensorT,ExecSpace,LossFunction>::
   GCPSGD(const KtensorT<ExecSpace>& u,
@@ -110,94 +109,6 @@
   {
     delete stepper;
   }
-=======
-    template <typename TensorT, typename ExecSpace, typename LossFunction>
-    void gcp_sgd_impl(TensorT& X, KtensorT<ExecSpace>& u0,
-                      const LossFunction& loss_func,
-                      const AlgParams& algParams,
-                      ttb_indx& numEpochs,
-                      ttb_real& fest,
-                      PerfHistory& perfInfo,
-                      std::ostream& out)
-    {
-      typedef KokkosVector<ExecSpace> VectorType;
-      typedef typename VectorType::view_type view_type;
-      using std::sqrt;
-      using std::pow;
-
-      // Check for valid option combinations
-      if (algParams.async &&
-          algParams.sampling_type != GCP_Sampling::SemiStratified)
-        Genten::error("Must use semi-stratified sampling with asynchronous solver!");
-
-      const ttb_indx nd = u0.ndims();
-      const ttb_indx nc = u0.ncomponents();
-      const ProcessorMap* pmap = u0.getProcessorMap();
-
-      // Constants for the algorithm
-      const ttb_real tol = algParams.gcp_tol;
-      const ttb_real decay = algParams.decay;
-      const ttb_real rate = algParams.rate;
-      const ttb_indx max_fails = algParams.max_fails;
-      const ttb_indx epoch_iters = algParams.epoch_iters;
-      const ttb_indx seed = algParams.gcp_seed > 0 ? algParams.gcp_seed : std::random_device{}();
-      const ttb_indx maxEpochs = algParams.maxiters;
-      const ttb_indx printIter = algParams.printitn;
-      const bool compute_fit = algParams.compute_fit;
-
-      // Create sampler
-      Sampler<ExecSpace,LossFunction> *sampler = nullptr;
-      if (algParams.sampling_type == GCP_Sampling::Uniform)
-        sampler = new Genten::UniformSampler<ExecSpace,LossFunction>(
-          X, algParams);
-      else if (algParams.sampling_type == GCP_Sampling::Stratified)
-        sampler = new Genten::StratifiedSampler<ExecSpace,LossFunction>(
-          X, algParams);
-      else if (algParams.sampling_type == GCP_Sampling::SemiStratified)
-        sampler = new Genten::SemiStratifiedSampler<ExecSpace,LossFunction>(
-          X, algParams, true);
-      else
-        Genten::error("Genten::gcp_sgd - unknown sampling type");
-
-      if (printIter > 0) {
-        const ttb_indx nnz = X.global_nnz();
-        const ttb_real tsz = X.global_numel_float();
-        const ttb_real nz = tsz - nnz;
-        out << "\nGCP-SGD (Generalized CP Tensor Decomposition):\n"
-            << "  Generalized function type: " << loss_func.name() << std::endl
-            << "  Optimization method: " << GCP_Step::names[algParams.step_type]
-            << std::endl
-            << "  Max iterations (epochs): " << maxEpochs << std::endl
-            << "  Iterations per epoch: " << epoch_iters << std::endl
-            << "  Learning rate / decay / maxfails: "
-            << std::setprecision(1) << std::scientific
-            << rate << " " << decay << " " << max_fails << std::endl;
-        sampler->print(out);
-        out << "  Gradient method: ";
-        if (algParams.async)
-          out << "Fused asynchronous sampling and atomic MTTKRP\n";
-        else if (algParams.fuse)
-          out << "Fused sampling and "
-              << MTTKRP_All_Method::names[algParams.mttkrp_all_method]
-              << " MTTKRP\n";
-        else {
-          out << MTTKRP_All_Method::names[algParams.mttkrp_all_method];
-          if (algParams.mttkrp_all_method == MTTKRP_All_Method::Iterated)
-            out << " (" << MTTKRP_Method::names[algParams.mttkrp_method] << ")";
-          out << " MTTKRP\n";
-        }
-        out << std::endl;
-      }
-
-      // Timers -- turn on fences when timing info is requested so we get
-      // accurate kernel times
-      int num_timers = 0;
-      const int timer_sgd = num_timers++;
-      const int timer_sort = num_timers++;
-      const int timer_sample_f = num_timers++;
-      const int timer_fest = num_timers++;
-      SystemTimer timer(num_timers, algParams.timings, pmap);
->>>>>>> 37066e7b
 
   template <typename TensorT, typename ExecSpace, typename LossFunction>
   void
@@ -207,7 +118,6 @@
     stepper->reset();
   }
 
-<<<<<<< HEAD
   template <typename TensorT, typename ExecSpace, typename LossFunction>
   void
   GCPSGD<TensorT,ExecSpace,LossFunction>::
@@ -225,12 +135,6 @@
     solve(X, u0, StreamingHistory<ExecSpace>(),
           penalty, numEpochs, fest, ften, out, print_hdr, print_ftr, print_itn);
   }
-=======
-      // Distribute the initial guess to have weights of one.
-      if (algParams.normalize)
-        u0.normalize(NormTwo);
-      u0.distribute();
->>>>>>> 37066e7b
 
   template <typename TensorT, typename ExecSpace, typename LossFunction>
   void
@@ -254,6 +158,7 @@
 
     const ttb_indx nd = u0.ndims();
     const ttb_indx nc = u0.ncomponents();
+    const ProcessorMap* pmap = u0.getProcessorMap();
 
     // Constants for the algorithm
     const ttb_real tol = algParams.gcp_tol;
@@ -261,7 +166,7 @@
     const ttb_real rate = algParams.rate;
     const ttb_indx max_fails = algParams.max_fails;
     const ttb_indx epoch_iters = algParams.epoch_iters;
-    const ttb_indx seed = algParams.seed;
+    const ttb_indx seed = algParams.gcp_seed > 0 ? algParams.gcp_seed : std::random_device{}();
     const ttb_indx maxEpochs = algParams.maxiters;
     const ttb_indx printIter = print_itn ? algParams.printitn : 0;
     const bool compute_fit = algParams.compute_fit;
@@ -284,23 +189,10 @@
       Genten::error("Genten::gcp_sgd - unknown sampling type");
 
     if (print_hdr) {
-      const ttb_indx nnz = X.nnz();
-      const ttb_real tsz = X.numel_float();
+      const ttb_indx nnz = X.global_nnz();
+      const ttb_real tsz = X.global_numel_float();
       const ttb_real nz = tsz - nnz;
-      out << "\nGCP-SGD (Generalized CP Tensor Decomposition)\n\n"
-          << "Tensor size: ";
-      for (ttb_indx i=0; i<nd; ++i) {
-        out << X.size(i) << " ";
-        if (i<nd-1)
-          out << "x ";
-      }
-      out << "(" << tsz << " total entries)\n"
-          << "Sparse tensor: " << nnz << " ("
-          << std::setprecision(1) << std::fixed << 100.0*(nnz/tsz)
-          << "%) Nonzeros" << " and ("
-          << std::setprecision(1) << std::fixed << 100.0*(nz/tsz)
-          << "%) Zeros\n"
-          << "Rank: " << nc << std::endl
+      out << "\nGCP-SGD (Generalized CP Tensor Decomposition):\n"
           << "Generalized function type: " << loss_func.name() << std::endl
           << "Optimization method: " << GCP_Step::names[algParams.step_type]
           << std::endl
@@ -312,7 +204,6 @@
       sampler->print(out);
       out << "Gradient method: ";
       if (algParams.async)
-<<<<<<< HEAD
         out << "Fused asynchronous sampling and atomic MTTKRP\n";
       else if (algParams.fuse)
         out << "Fused sampling and "
@@ -352,6 +243,7 @@
     // Get vector/Ktensor for current solution (this is a view of the data)
     VectorType u = it.getSolution();
     KtensorT<ExecSpace> ut = u.getKtensor();
+    ut.setProcessorMap(pmap);
 
     // Copy Ktensor for restoring previous solution
     VectorType u_prev = u.clone();
@@ -359,8 +251,7 @@
 
     // Initialize sampler (sorting, hashing, ...)
     timer.start(timer_sort);
-    RandomMT rng(seed);
-    Kokkos::Random_XorShift64_Pool<ExecSpace> rand_pool(rng.genrnd_int32());
+    Kokkos::Random_XorShift64_Pool<ExecSpace> rand_pool(seed);
     sampler->initialize(rand_pool, print_itn, out);
     timer.stop(timer_sort);
 
@@ -372,37 +263,116 @@
     // Objective estimates
     ttb_real fit = 0.0;
     ttb_real x_norm = 0.0;
+    if (compute_fit) {
+      x_norm = X.global_norm();
+    }
     timer.start(timer_fest);
     sampler->value(ut, hist, penalty, loss_func, fest, ften);
+    auto fitter = [&]{
+      const auto x_norm2 = x_norm * x_norm;
+      const auto u_norm2 = ut.normFsq();
+      const auto dot = innerprod(X, ut);
+      const auto numerator = std::sqrt(x_norm2 + u_norm2 - 2.0 * dot);
+      const auto denom = x_norm;
+      return 1.0 - numerator/denom;
+    };
     if (compute_fit) {
-      x_norm = X.norm();
-      ttb_real u_norm = ut.normFsq();
-      ttb_real dot = innerprod(X, ut);
-      fit = 1.0 - sqrt(x_norm*x_norm + u_norm - 2.0*dot) / x_norm;
+      fit = fitter();
     }
     timer.stop(timer_fest);
     ttb_real fest_prev = fest;
     ttb_real fit_prev = fit;
 
     if (print_hdr || print_itn) {
-      out << "Begin main loop\n"
-          << "Initial f-est: "
+      out << "Initial f-est: "
           << std::setw(13) << std::setprecision(6) << std::scientific
           << fest;
       if (compute_fit)
         out << ", fit: "
             << std::setw(10) << std::setprecision(3) << std::scientific
             << fit;
+      out << ", tensor norm: "
+            << std::setw(10) << std::setprecision(3) << std::scientific
+            << x_norm;
       out << std::endl;
     }
+
+    {
+      perfInfo.addEmpty();
+      auto& p = perfInfo.lastEntry();
+      p.iteration = 0;
+      p.residual = fest;
+      if (compute_fit)
+        p.fit = fit;
+      p.cum_time = timer.getTotalTime(timer_sgd);
+    }
+
+    struct Annealer {
+      ttb_real last_returned = 0.0;
+      ttb_real last_good = 0.0;
+      ttb_real min_lr;
+      ttb_real max_lr = 0.0;
+      ttb_real warm_up_min;
+      ttb_real warm_up_max;
+      ttb_real warmup_scale;
+      int epoch_internal = 0;
+      int cycle_size = 100;
+      int warmup_size = 50;
+      bool do_warmup = true;
+
+      Annealer(AlgParams const& algParams):
+        min_lr(algParams.anneal_min_lr),
+        max_lr(algParams.anneal_max_lr),
+        warm_up_max(10 * algParams.anneal_max_lr)
+      {
+        warm_up_min = 0.1 * min_lr;
+        const auto term = std::log(warm_up_max/warm_up_min)/warmup_size;
+        warmup_scale = std::exp(term);
+      }
+
+      ttb_real operator()(int epoch){
+        if(do_warmup){
+          last_returned = warm_up_min * std::pow(warmup_scale, epoch_internal);
+        } else {
+          last_returned = min_lr + 0.5 * (max_lr - min_lr) * (1 +
+              std::cos(double(epoch_internal + cycle_size)/cycle_size * M_PI));
+        }
+        ++epoch_internal;
+        if(do_warmup && epoch_internal == warmup_size){
+          epoch_internal = 0; // Start over
+          do_warmup = false;
+        }
+        return last_returned;
+      }
+
+      void failed(){
+        if(do_warmup){
+          do_warmup = false;
+          max_lr = 0.5 * last_good;
+        } else {
+          min_lr *= 0.1;
+          max_lr *= 0.1;
+        }
+        epoch_internal = 0;
+      }
+
+      void success(){
+        last_good = last_returned;
+      }
+    } annealer(algParams);
 
     // SGD epoch loop
     ttb_real nuc = 1.0;
     ttb_indx nfails = 0;
     ttb_indx total_iters = 0;
+
     for (numEpochs=0; numEpochs<maxEpochs; ++numEpochs) {
       // Gradient step size
-      stepper->setStep(nuc*rate);
+      if(algParams.anneal){
+        stepper->setStep(annealer(numEpochs));
+      } else {
+        stepper->setStep(nuc*rate);
+      }
 
       // Epoch iterations
       it.run(X, loss_func, *sampler, *stepper, total_iters);
@@ -410,61 +380,11 @@
       // compute objective estimate
       timer.start(timer_fest);
       sampler->value(ut, hist, penalty, loss_func, fest, ften);
-=======
-        itp = new GCP_SGD_Iter_Async<ExecSpace,LossFunction>(u0, algParams);
-      else
-        itp = new GCP_SGD_Iter<ExecSpace,LossFunction>(u0, algParams);
-      GCP_SGD_Iter<ExecSpace,LossFunction>& it = *itp;
-
-      // Get vector/Ktensor for current solution (this is a view of the data)
-      VectorType u = it.getSolution();
-      KtensorT<ExecSpace> ut = u.getKtensor();
-      ut.setProcessorMap(pmap);
-
-      // Copy Ktensor for restoring previous solution
-      VectorType u_prev = u.clone();
-      u_prev.set(u);
-
-      // Create stepper
-      GCP_SGD_Step<ExecSpace,LossFunction> *stepper =
-        createStepper<ExecSpace,LossFunction>(algParams, u);
-
-      // Initialize sampler (sorting, hashing, ...)
-      timer.start(timer_sort);
-      Kokkos::Random_XorShift64_Pool<ExecSpace> rand_pool(seed);
-      sampler->initialize(rand_pool, out);
-      timer.stop(timer_sort);
-
-      // Sample X for f-estimate
-      SptensorT<ExecSpace> X_val;
-      ArrayT<ExecSpace> w_val;
-      timer.start(timer_sample_f);
-      sampler->sampleTensor(false, ut, loss_func, X_val, w_val);
-      timer.stop(timer_sample_f);
-
-      ttb_real x_norm = X.global_norm();
-      auto u_norm = std::sqrt(ut.normFsq());
-
-      // Objective estimates
-      ttb_real fit = 0.0;
-      timer.start(timer_fest);
-      fest = Impl::gcp_value(X_val, ut, w_val, loss_func);
-      auto fitter = [&]{
-        const auto x_norm2 = x_norm * x_norm;
-        const auto u_norm2 = ut.normFsq();
-        const auto dot = innerprod(X, ut);
-        const auto numerator = sqrt(x_norm2 + u_norm2 - 2.0 * dot);
-        const auto denom = x_norm;
-        return 1.0 - numerator/denom;
-      };
-
->>>>>>> 37066e7b
       if (compute_fit) {
         fit = fitter();
       }
       timer.stop(timer_fest);
 
-<<<<<<< HEAD
       // check convergence
       const bool failed_epoch = fest > fest_prev || std::isnan(fest);
 
@@ -474,17 +394,12 @@
       // Print progress of the current iteration.
       if ((printIter > 0) && (((numEpochs + 1) % printIter) == 0)) {
         out << "Epoch " << std::setw(3) << numEpochs + 1 << ": f-est = "
-=======
-      if (printIter > 0) {
-        out << "Initial f-est: "
->>>>>>> 37066e7b
             << std::setw(13) << std::setprecision(6) << std::scientific
             << fest;
         if (compute_fit)
           out << ", fit = "
               << std::setw(10) << std::setprecision(3) << std::scientific
               << fit;
-<<<<<<< HEAD
         out << ", step = "
             << std::setw(8) << std::setprecision(1) << std::scientific
             << stepper->getStep();
@@ -497,6 +412,16 @@
         out << std::endl;
       }
 
+      {
+        perfInfo.addEmpty();
+        auto& p = perfInfo.lastEntry();
+        p.iteration = numEpochs+1;
+        p.residual = fest;
+        if (compute_fit)
+          p.fit = fit;
+        p.cum_time = timer.getTotalTime(timer_sgd);
+      }
+
       if (failed_epoch) {
         nuc *= decay;
 
@@ -505,6 +430,7 @@
         fest = fest_prev;
         fit = fit_prev;
         stepper->setFailed();
+        annealer.failed();
       }
       else {
         // update previous data
@@ -512,170 +438,16 @@
         fest_prev = fest;
         fit_prev = fit;
         stepper->setPassed();
-=======
-        out << ", tensor norm: "
-            << std::setw(10) << std::setprecision(3) << std::scientific
-            << x_norm;
-        out << std::endl;
-      }
-
-      {
-        perfInfo.addEmpty();
-        auto& p = perfInfo.lastEntry();
-        p.iteration = 0;
-        p.residual = fest;
-        if (compute_fit)
-          p.fit = fit;
-        p.cum_time = timer.getTotalTime(timer_sgd);
-      }
-
-      struct Annealer {
-        ttb_real last_returned = 0.0;
-        ttb_real last_good = 0.0;
-        ttb_real min_lr;
-        ttb_real max_lr = 0.0;
-        ttb_real warm_up_min;
-        ttb_real warm_up_max;
-        ttb_real warmup_scale;
-        int epoch_internal = 0;
-        int cycle_size = 100;
-        int warmup_size = 50;
-        bool do_warmup = true;
-
-        Annealer(AlgParams const& algParams):
-          min_lr(algParams.anneal_min_lr),
-          max_lr(algParams.anneal_max_lr),
-          warm_up_max(10 * algParams.anneal_max_lr)
-        {
-            warm_up_min = 0.1 * min_lr;
-            const auto term = std::log(warm_up_max/warm_up_min)/warmup_size;
-            warmup_scale = std::exp(term);
-        }
-
-        ttb_real operator()(int epoch){
-           if(do_warmup){
-             last_returned = warm_up_min * std::pow(warmup_scale, epoch_internal);
-           } else {
-              last_returned = min_lr + 0.5 * (max_lr - min_lr) * (1 +
-                  std::cos(double(epoch_internal + cycle_size)/cycle_size * M_PI)); 
-           }
-           ++epoch_internal;
-           if(do_warmup && epoch_internal == warmup_size){
-             epoch_internal = 0; // Start over
-             do_warmup = false;
-           }
-           return last_returned;
-        }
-
-        void failed(){
-          if(do_warmup){
-            do_warmup = false;
-            max_lr = 0.5 * last_good;
-          } else {
-            min_lr *= 0.1;
-            max_lr *= 0.1;
-          }
-          epoch_internal = 0;
-        }
-
-        void success(){
-          last_good = last_returned;
-        }
-      } annealer(algParams);
-
-      // SGD epoch loop
-      ttb_real nuc = 1.0;
-      ttb_indx nfails = 0;
-      ttb_indx total_iters = 0;
-
-      for (numEpochs=0; numEpochs<maxEpochs; ++numEpochs) {
-        // Gradient step size
-        if(algParams.anneal){
-          stepper->setStep(annealer(numEpochs));
-        } else {
-          stepper->setStep(nuc*rate);
-        }
-
-        // Epoch iterations
-        it.run(X, loss_func, *sampler, *stepper, total_iters);
-
-        // compute objective estimate
-        timer.start(timer_fest);
-        fest = Impl::gcp_value(X_val, ut, w_val, loss_func);
-        if (compute_fit) {
-          fit = fitter();
-        }
-        timer.stop(timer_fest);
-
-        // check convergence
-        bool failed_epoch = fest > fest_prev || std::isnan(fest);
-
-        if (failed_epoch)
-          ++nfails;
-
-        if ((printIter > 0) && (((numEpochs + 1) % printIter) == 0)) {
-          out << "Epoch " << std::setw(3) << numEpochs + 1 << ": f-est = "
-              << std::setw(13) << std::setprecision(6) << std::scientific
-              << fest;
-          if (compute_fit)
-            out << ", fit = "
-                << std::setw(10) << std::setprecision(3) << std::scientific
-                << fit;
-          out << ", step = "
-              << std::setw(8) << std::setprecision(1) << std::scientific
-              << stepper->getStep();
-          out << ", time = "
-              << std::setw(8) << std::setprecision(2) << std::scientific
-              << timer.getTotalTime(timer_sgd) << " sec";
-          if (failed_epoch){
-            out << ", nfails = " << nfails;
-          }
-          out << std::endl;
-        }
-
-        {
-          perfInfo.addEmpty();
-          auto& p = perfInfo.lastEntry();
-          p.iteration = numEpochs+1;
-          p.residual = fest;
-          if (compute_fit)
-            p.fit = fit;
-          p.cum_time = timer.getTotalTime(timer_sgd);
-        }
-
-        if (failed_epoch) {
-          nuc *= decay;
-
-          // restart from last epoch
-          u.set(u_prev);
-          fest = fest_prev;
-          fit = fit_prev;
-          stepper->setFailed();
-          annealer.failed();
-        }
-        else {
-          // update previous data
-          u_prev.set(u);
-          fest_prev = fest;
-          fit_prev = fit;
-          stepper->setPassed();
-          annealer.success();
-        }
-
-        if (nfails > max_fails || fest < tol)
-          break;
->>>>>>> 37066e7b
-      }
-
-<<<<<<< HEAD
+        annealer.success();
+      }
+
       if (nfails > max_fails || fest < tol)
         break;
     }
     timer.stop(timer_sgd);
 
     if (print_ftr) {
-      out << "End main loop\n"
-          << "Final f-est: "
+      out << "Final f-est: "
           << std::setw(13) << std::setprecision(6) << std::scientific
           << fest;
       if (compute_fit)
@@ -694,30 +466,6 @@
             << "\tf-est:     " << timer.getTotalTime(timer_fest)
             << " seconds\n";
         it.printTimers(out);
-=======
-      if (printIter > 0) {
-        out << "Final f-est: "
-            << std::setw(13) << std::setprecision(6) << std::scientific
-            << fest;
-        if (compute_fit)
-          out << ", fit: "
-              << std::setw(10) << std::setprecision(3) << std::scientific
-              << fit;
-        out << std::endl << std::endl
-            << "GCP-SGD completed " << total_iters << " iterations in "
-            << std::setw(8) << std::setprecision(2) << std::scientific
-            << timer.getTotalTime(timer_sgd) << " seconds" << std::endl;
-        if (algParams.timings) {
-          out << "\tsort/hash: " << timer.getTotalTime(timer_sort)
-              << " seconds\n"
-              << "\tsample-f:  " << timer.getTotalTime(timer_sample_f)
-              << " seconds\n"
-              << "\tf-est:     " << timer.getTotalTime(timer_fest)
-              << " seconds\n";
-          it.printTimers(out);
-        }
-        out << std::endl;
->>>>>>> 37066e7b
       }
     }
 
@@ -774,22 +522,6 @@
 
     // Dispatch implementation based on loss function type
     if (algParams.loss_function_type == GCP_LossFunction::Gaussian)
-<<<<<<< HEAD
-      gcp_sgd_impl(x, u, GaussianLossFunction(algParams.loss_eps),
-                         algParams, numIters, resNorm, out);
-    else if (algParams.loss_function_type == GCP_LossFunction::Rayleigh)
-      gcp_sgd_impl(x, u, RayleighLossFunction(algParams.loss_eps),
-                         algParams, numIters, resNorm, out);
-    else if (algParams.loss_function_type == GCP_LossFunction::Gamma)
-      gcp_sgd_impl(x, u, GammaLossFunction(algParams.loss_eps),
-                         algParams, numIters, resNorm, out);
-    else if (algParams.loss_function_type == GCP_LossFunction::Bernoulli)
-      gcp_sgd_impl(x, u, BernoulliLossFunction(algParams.loss_eps),
-                         algParams, numIters, resNorm, out);
-    else if (algParams.loss_function_type == GCP_LossFunction::Poisson)
-      gcp_sgd_impl(x, u, PoissonLossFunction(algParams.loss_eps),
-                         algParams, numIters, resNorm, out);
-=======
       Impl::gcp_sgd_impl(x, u, GaussianLossFunction(algParams.loss_eps),
                          algParams, numIters, resNorm, perfInfo, out);
     else if (algParams.loss_function_type == GCP_LossFunction::Rayleigh)
@@ -804,7 +536,6 @@
     else if (algParams.loss_function_type == GCP_LossFunction::Poisson)
       Impl::gcp_sgd_impl(x, u, PoissonLossFunction(algParams.loss_eps),
                          algParams, numIters, resNorm, perfInfo, out);
->>>>>>> 37066e7b
     else
        Genten::error("Genten::gcp_sgd - unknown loss function");
   }
