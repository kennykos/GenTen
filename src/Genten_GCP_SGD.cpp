//@HEADER
// ************************************************************************
//     Genten: Software for Generalized Tensor Decompositions
//     by Sandia National Laboratories
//
// Sandia National Laboratories is a multimission laboratory managed
// and operated by National Technology and Engineering Solutions of Sandia,
// LLC, a wholly owned subsidiary of Honeywell International, Inc., for the
// U.S. Department of Energy's National Nuclear Security Administration under
// contract DE-NA0003525.
//
// Copyright 2017 National Technology & Engineering Solutions of Sandia, LLC
// (NTESS). Under the terms of Contract DE-NA0003525 with NTESS, the U.S.
// Government retains certain rights in this software.
//
// Redistribution and use in source and binary forms, with or without
// modification, are permitted provided that the following conditions are
// met:
//
// 1. Redistributions of source code must retain the above copyright
// notice, this list of conditions and the following disclaimer.
//
// 2. Redistributions in binary form must reproduce the above copyright
// notice, this list of conditions and the following disclaimer in the
// documentation and/or other materials provided with the distribution.
//
// THIS SOFTWARE IS PROVIDED BY THE COPYRIGHT HOLDERS AND CONTRIBUTORS
// "AS IS" AND ANY EXPRESS OR IMPLIED WARRANTIES, INCLUDING, BUT NOT
// LIMITED TO, THE IMPLIED WARRANTIES OF MERCHANTABILITY AND FITNESS FOR
// A PARTICULAR PURPOSE ARE DISCLAIMED. IN NO EVENT SHALL THE COPYRIGHT
// HOLDER OR CONTRIBUTORS BE LIABLE FOR ANY DIRECT, INDIRECT, INCIDENTAL,
// SPECIAL, EXEMPLARY, OR CONSEQUENTIAL DAMAGES (INCLUDING, BUT NOT
// LIMITED TO, PROCUREMENT OF SUBSTITUTE GOODS OR SERVICES; LOSS OF USE,
// DATA, OR PROFITS; OR BUSINESS INTERRUPTION) HOWEVER CAUSED AND ON ANY
// THEORY OF LIABILITY, WHETHER IN CONTRACT, STRICT LIABILITY, OR TORT
// (INCLUDING NEGLIGENCE OR OTHERWISE) ARISING IN ANY WAY OUT OF THE USE
// OF THIS SOFTWARE, EVEN IF ADVISED OF THE POSSIBILITY OF SUCH DAMAGE.
// ************************************************************************
//@HEADER

#include <iomanip>
#include <algorithm>
#include <cmath>

#include "Genten_GCP_SGD.hpp"
#include "Genten_GCP_UniformSampler.hpp"
#include "Genten_GCP_StratifiedSampler.hpp"
#include "Genten_GCP_SemiStratifiedSampler.hpp"
#include "Genten_GCP_DenseSampler.hpp"
#include "Genten_GCP_ValueKernels.hpp"
#include "Genten_GCP_LossFunctions.hpp"
#include "Genten_GCP_KokkosVector.hpp"
#include "Genten_GCP_SGD_Step.hpp"
#include "Genten_GCP_SGD_Iter.hpp"
#include "Genten_GCP_SGD_Iter_Async.hpp"

#include "Genten_Sptensor.hpp"
#include "Genten_SystemTimer.hpp"
#include "Genten_RandomMT.hpp"
#include "Genten_MixedFormatOps.hpp"

#ifdef HAVE_CALIPER
#include <caliper/cali.h>
#endif

namespace Genten {

  template <typename TensorT, typename ExecSpace, typename LossFunction>
  GCPSGD<TensorT,ExecSpace,LossFunction>::
  GCPSGD(const KtensorT<ExecSpace>& u,
         const LossFunction& loss_func_,
         const ttb_indx mode_beg_,
         const ttb_indx mode_end_,
         const AlgParams& algParams_) :
    loss_func(loss_func_), mode_beg(mode_beg_), mode_end(mode_end_),
    algParams(algParams_), stepper(nullptr)
  {
    // Check for valid option combinations
    if (algParams.async &&
        algParams.sampling_type != GCP_Sampling::SemiStratified)
      Genten::error("Must use semi-stratified sampling with asynchronous solver!");

    // Create stepper
    // Note:  uv is not a view of u, so this involves an allocation.
    // The steppers just need u for dimensions, so there should be a more
    // efficient way to do this
    GCP::KokkosVector<ExecSpace> uv(u);
    GCP::KokkosVector<ExecSpace> us = uv.subview(mode_beg, mode_end);
    if (algParams.step_type == GCP_Step::ADAM)
      stepper = new Impl::AdamStep<ExecSpace,LossFunction>(algParams, us);
    else if (algParams.step_type == GCP_Step::AdaGrad)
      stepper = new Impl::AdaGradStep<ExecSpace,LossFunction>(algParams, us);
    else if (algParams.step_type == GCP_Step::AMSGrad)
      stepper = new Impl::AMSGradStep<ExecSpace,LossFunction>(algParams, us);
    else
      stepper = new Impl::SGDStep<ExecSpace,LossFunction>();
  }

  template <typename TensorT, typename ExecSpace, typename LossFunction>
  GCPSGD<TensorT,ExecSpace,LossFunction>::
  GCPSGD(const KtensorT<ExecSpace>& u,
         const LossFunction& loss_func_,
         const AlgParams& algParams_) :
    GCPSGD(u,loss_func_,0,u.ndims(),algParams_) {}

  template <typename TensorT, typename ExecSpace, typename LossFunction>
  GCPSGD<TensorT,ExecSpace,LossFunction>::
  ~GCPSGD()
  {
    delete stepper;
  }

  template <typename TensorT, typename ExecSpace, typename LossFunction>
  void
  GCPSGD<TensorT,ExecSpace,LossFunction>::
  reset()
  {
    stepper->reset();
  }

  template <typename TensorT, typename ExecSpace, typename LossFunction>
  void
  GCPSGD<TensorT,ExecSpace,LossFunction>::
  solve(TensorT& X,
        KtensorT<ExecSpace>& u0,
        const ttb_real penalty,
        ttb_indx& numEpochs,
        ttb_real& fest,
        std::ostream& out,
        const bool print_hdr,
        const bool print_ftr,
        const bool print_itn) const
  {
    ttb_real ften = 0.0;
    solve(X, u0, KtensorT<ExecSpace>(), ArrayT<ExecSpace>(), ttb_real(0.0),
          penalty, numEpochs, fest, ften, out, print_hdr, print_ftr, print_itn);
  }

  template <typename TensorT, typename ExecSpace, typename LossFunction>
  void
  GCPSGD<TensorT,ExecSpace,LossFunction>::
  solve(TensorT& X,
        KtensorT<ExecSpace>& u0,
        const KtensorT<ExecSpace>& up,
        const ArrayT<ExecSpace>& window,
        const ttb_real window_penalty,
        const ttb_real penalty,
        ttb_indx& numEpochs,
        ttb_real& fest,
        ttb_real& ften,
        std::ostream& out,
        const bool print_hdr,
        const bool print_ftr,
        const bool print_itn) const
  {
    typedef GCP::KokkosVector<ExecSpace> VectorType;
    typedef typename VectorType::view_type view_type;
    using std::sqrt;
    using std::pow;

    const ttb_indx nd = u0.ndims();
    const ttb_indx nc = u0.ncomponents();

    // Constants for the algorithm
    const ttb_real tol = algParams.gcp_tol;
    const ttb_real decay = algParams.decay;
    const ttb_real rate = algParams.rate;
    const ttb_indx max_fails = algParams.max_fails;
    const ttb_indx epoch_iters = algParams.epoch_iters;
    const ttb_indx seed = algParams.seed;
    const ttb_indx maxEpochs = algParams.maxiters;
    const ttb_indx printIter = print_itn ? algParams.printitn : 0;
    const bool compute_fit = algParams.compute_fit;

    // Create sampler
    Sampler<ExecSpace,LossFunction> *sampler = nullptr;
    if (algParams.sampling_type == GCP_Sampling::Uniform)
      sampler = new Genten::UniformSampler<ExecSpace,LossFunction>(
        X, algParams);
    else if (algParams.sampling_type == GCP_Sampling::Stratified)
      sampler = new Genten::StratifiedSampler<ExecSpace,LossFunction>(
        X, algParams);
    else if (algParams.sampling_type == GCP_Sampling::SemiStratified)
      sampler = new Genten::SemiStratifiedSampler<ExecSpace,LossFunction>(
        X, algParams);
    else if (algParams.sampling_type == GCP_Sampling::Dense)
      sampler = new Genten::DenseSampler<ExecSpace,LossFunction>(
        X, algParams);
    else
      Genten::error("Genten::gcp_sgd - unknown sampling type");

    if (print_hdr) {
      const ttb_indx nnz = X.nnz();
      const ttb_real tsz = X.numel_float();
      const ttb_real nz = tsz - nnz;
      out << "\nGCP-SGD (Generalized CP Tensor Decomposition)\n\n"
          << "Tensor size: ";
      for (ttb_indx i=0; i<nd; ++i) {
        out << X.size(i) << " ";
        if (i<nd-1)
          out << "x ";
      }
      out << "(" << tsz << " total entries)\n"
          << "Sparse tensor: " << nnz << " ("
          << std::setprecision(1) << std::fixed << 100.0*(nnz/tsz)
          << "%) Nonzeros" << " and ("
          << std::setprecision(1) << std::fixed << 100.0*(nz/tsz)
          << "%) Zeros\n"
          << "Rank: " << nc << std::endl
          << "Generalized function type: " << loss_func.name() << std::endl
          << "Optimization method: " << GCP_Step::names[algParams.step_type]
          << std::endl
          << "Max iterations (epochs): " << maxEpochs << std::endl
          << "Iterations per epoch: " << epoch_iters << std::endl
          << "Learning rate / decay / maxfails: "
          << std::setprecision(1) << std::scientific
          << rate << " " << decay << " " << max_fails << std::endl;
      sampler->print(out);
      out << "Gradient method: ";
      if (algParams.async)
        out << "Fused asynchronous sampling and atomic MTTKRP\n";
      else if (algParams.fuse)
        out << "Fused sampling and "
            << MTTKRP_All_Method::names[algParams.mttkrp_all_method]
            << " MTTKRP\n";
      else {
        out << MTTKRP_All_Method::names[algParams.mttkrp_all_method];
        if (algParams.mttkrp_all_method == MTTKRP_All_Method::Iterated)
          out << " (" << MTTKRP_Method::names[algParams.mttkrp_method] << ")";
        out << " MTTKRP\n";
      }
      out << std::endl;
    }

    // Timers -- turn on fences when timing info is requested so we get
    // accurate kernel times
    int num_timers = 0;
    const int timer_sgd = num_timers++;
    const int timer_sort = num_timers++;
    const int timer_sample_f = num_timers++;
    const int timer_fest = num_timers++;
    SystemTimer timer(num_timers, algParams.timings);

    // Start timer for total execution time of the algorithm.
    timer.start(timer_sgd);

    // Create iterator
    Impl::GCP_SGD_Iter<ExecSpace,LossFunction> *itp = nullptr;
    if (algParams.async)
      itp = new Impl::GCP_SGD_Iter_Async<ExecSpace,LossFunction>(
        u0, up, window, window_penalty, penalty, mode_beg, mode_end, algParams);
    else
      itp = new Impl::GCP_SGD_Iter<ExecSpace,LossFunction>(
        u0, up, window, window_penalty, penalty, mode_beg, mode_end, algParams);
    Impl::GCP_SGD_Iter<ExecSpace,LossFunction>& it = *itp;

    // Get vector/Ktensor for current solution (this is a view of the data)
    VectorType u = it.getSolution();
    KtensorT<ExecSpace> ut = u.getKtensor();

    // Copy Ktensor for restoring previous solution
    VectorType u_prev = u.clone();
    u_prev.set(u);

    // Initialize sampler (sorting, hashing, ...)
    timer.start(timer_sort);
    RandomMT rng(seed);
    Kokkos::Random_XorShift64_Pool<ExecSpace> rand_pool(rng.genrnd_int32());
    sampler->initialize(rand_pool, out);
    timer.stop(timer_sort);

    // Sample X for f-estimate
    timer.start(timer_sample_f);
    sampler->sampleTensorF(ut, loss_func);
    timer.stop(timer_sample_f);

    // Objective estimates
    ttb_real fit = 0.0;
    ttb_real x_norm = 0.0;
    timer.start(timer_fest);
    sampler->value(ut, up, window, window_penalty, penalty, loss_func, fest,
                   ften);
    if (compute_fit) {
      x_norm = X.norm();
      ttb_real u_norm = u.normFsq();
      ttb_real dot = innerprod(X, ut);
      fit = 1.0 - sqrt(x_norm*x_norm + u_norm*u_norm - 2.0*dot) / x_norm;
    }
    timer.stop(timer_fest);
    ttb_real fest_prev = fest;
    ttb_real fit_prev = fit;

    if (print_hdr || print_itn) {
      out << "Begin main loop\n"
          << "Initial f-est: "
          << std::setw(13) << std::setprecision(6) << std::scientific
          << fest;
      if (compute_fit)
        out << ", fit: "
            << std::setw(10) << std::setprecision(3) << std::scientific
            << fit;
      out << std::endl;
    }

    // SGD epoch loop
    ttb_real nuc = 1.0;
    ttb_indx nfails = 0;
    ttb_indx total_iters = 0;
    for (numEpochs=0; numEpochs<maxEpochs; ++numEpochs) {
      // Gradient step size
      stepper->setStep(nuc*rate);

      // Epoch iterations
      it.run(X, loss_func, *sampler, *stepper, total_iters);

      // compute objective estimate
      timer.start(timer_fest);
      sampler->value(ut, up, window, window_penalty, penalty, loss_func, fest,
                     ften);
      if (compute_fit) {
<<<<<<< HEAD
        ttb_real u_norm = u.normFsq();
=======
        x_norm = X.norm();
        ttb_real u_norm = ut.normFsq();
>>>>>>> d45a69f7
        ttb_real dot = innerprod(X, ut);
        fit = 1.0 - sqrt(x_norm*x_norm + u_norm - 2.0*dot) / x_norm;
      }
      timer.stop(timer_fest);

      // check convergence
      const bool failed_epoch = fest > fest_prev || std::isnan(fest);

      if (failed_epoch)
        ++nfails;

      // Print progress of the current iteration.
      if ((printIter > 0) && (((numEpochs + 1) % printIter) == 0)) {
        out << "Epoch " << std::setw(3) << numEpochs + 1 << ": f-est = "
            << std::setw(13) << std::setprecision(6) << std::scientific
            << fest;
        if (compute_fit)
          out << ", fit = "
              << std::setw(10) << std::setprecision(3) << std::scientific
              << fit;
        out << ", step = "
            << std::setw(8) << std::setprecision(1) << std::scientific
            << stepper->getStep();
        out << ", time = "
            << std::setw(8) << std::setprecision(2) << std::scientific
            << timer.getTotalTime(timer_sgd) << " sec";
        if (failed_epoch)
          out << ", nfails = " << nfails
              << " (resetting to solution from last epoch)";
        out << std::endl;
      }

<<<<<<< HEAD
      if (failed_epoch) {
        nuc *= decay;
=======
      // SGD epoch loop
      ttb_real nuc = 1.0;
      ttb_indx nfails = 0;
      ttb_indx total_iters = 0;
      for (numEpochs=0; numEpochs<maxEpochs; ++numEpochs) {
        // Gradient step size
        stepper->setStep(nuc*rate);

        // Epoch iterations
        it.run(X, loss_func, *sampler, *stepper, total_iters);

        // compute objective estimate
        timer.start(timer_fest);
        fest = Impl::gcp_value(X_val, ut, w_val, loss_func);
        if (compute_fit) {
          ttb_real u_norm = ut.normFsq();
          ttb_real dot = innerprod(X, ut);
          fit = 1.0 - sqrt(x_norm*x_norm + u_norm - 2.0*dot) / x_norm;
        }
        timer.stop(timer_fest);

        // check convergence
        const bool failed_epoch = fest > fest_prev || std::isnan(fest);
>>>>>>> d45a69f7

        // restart from last epoch
        u.set(u_prev);
        fest = fest_prev;
        fit = fit_prev;
        stepper->setFailed();
      }
      else {
        // update previous data
        u_prev.set(u);
        fest_prev = fest;
        fit_prev = fit;
        stepper->setPassed();
      }

      if (nfails > max_fails || fest < tol)
        break;
    }
    timer.stop(timer_sgd);

    if (print_ftr) {
      out << "End main loop\n"
          << "Final f-est: "
          << std::setw(13) << std::setprecision(6) << std::scientific
          << fest;
      if (compute_fit)
        out << ", fit: "
            << std::setw(10) << std::setprecision(3) << std::scientific
            << fit;
      out << std::endl
          << "GCP-SGD completed " << total_iters << " iterations in "
          << std::setw(8) << std::setprecision(2) << std::scientific
          << timer.getTotalTime(timer_sgd) << " seconds" << std::endl;
      if (algParams.timings) {
        out << "\tsort/hash: " << timer.getTotalTime(timer_sort)
            << " seconds\n"
            << "\tsample-f:  " << timer.getTotalTime(timer_sample_f)
            << " seconds\n"
            << "\tf-est:     " << timer.getTotalTime(timer_fest)
            << " seconds\n";
        it.printTimers(out);
      }
    }

    u.copyToKtensor(u0);
    ften = fest;

    delete sampler;
    delete itp;
  }

  template <typename TensorT, typename ExecSpace, typename LossFunction>
  void gcp_sgd_impl(TensorT& X, KtensorT<ExecSpace>& u0,
                    const LossFunction& loss_func,
                    const AlgParams& algParams,
                    ttb_indx& numEpochs,
                    ttb_real& fest,
                    std::ostream& out)
  {
    // Distribute the initial guess to have weights of one.
    u0.normalize(Genten::NormTwo);
    u0.distribute();

    GCPSGD<TensorT,ExecSpace,LossFunction> gcpsgd(u0, loss_func, algParams);
    gcpsgd.solve(X, u0, ttb_real(0.0),numEpochs, fest, out, true, true,
                 algParams.printitn);

    // Normalize Ktensor u
    u0.normalize(Genten::NormTwo);
    u0.arrange();
  }

  template<typename TensorT, typename ExecSpace>
  void gcp_sgd(TensorT& x, KtensorT<ExecSpace>& u,
               const AlgParams& algParams,
               ttb_indx& numIters,
               ttb_real& resNorm,
               std::ostream& out)
  {
#ifdef HAVE_CALIPER
    cali::Function cali_func("Genten::gcp_sgd");
#endif

    // Check size compatibility of the arguments.
    if (u.isConsistent() == false)
      Genten::error("Genten::gcp_sgd - ktensor u is not consistent");
    if (x.ndims() != u.ndims())
      Genten::error("Genten::gcp_sgd - u and x have different num dims");
    for (ttb_indx  i = 0; i < x.ndims(); i++)
    {
      if (x.size(i) != u[i].nRows())
        Genten::error("Genten::gcp_sgd - u and x have different size");
    }

    // Dispatch implementation based on loss function type
    if (algParams.loss_function_type == GCP_LossFunction::Gaussian)
      gcp_sgd_impl(x, u, GaussianLossFunction(algParams.loss_eps),
                         algParams, numIters, resNorm, out);
    else if (algParams.loss_function_type == GCP_LossFunction::Rayleigh)
      gcp_sgd_impl(x, u, RayleighLossFunction(algParams.loss_eps),
                         algParams, numIters, resNorm, out);
    else if (algParams.loss_function_type == GCP_LossFunction::Gamma)
      gcp_sgd_impl(x, u, GammaLossFunction(algParams.loss_eps),
                         algParams, numIters, resNorm, out);
    else if (algParams.loss_function_type == GCP_LossFunction::Bernoulli)
      gcp_sgd_impl(x, u, BernoulliLossFunction(algParams.loss_eps),
                         algParams, numIters, resNorm, out);
    else if (algParams.loss_function_type == GCP_LossFunction::Poisson)
      gcp_sgd_impl(x, u, PoissonLossFunction(algParams.loss_eps),
                         algParams, numIters, resNorm, out);
    else
       Genten::error("Genten::gcp_sgd - unknown loss function");
  }

}

#define LOSS_INST_MACRO(SPACE,LOSS)                                     \
  template class Genten::GCPSGD<SptensorT<SPACE>,SPACE,LOSS>;

#define INST_MACRO(SPACE)                                               \
  LOSS_INST_MACRO(SPACE,GaussianLossFunction)                           \
  LOSS_INST_MACRO(SPACE,RayleighLossFunction)                           \
  LOSS_INST_MACRO(SPACE,GammaLossFunction)                              \
  LOSS_INST_MACRO(SPACE,BernoulliLossFunction)                          \
  LOSS_INST_MACRO(SPACE,PoissonLossFunction)                            \
                                                                        \
  template void gcp_sgd<SptensorT<SPACE>,SPACE>(                        \
    SptensorT<SPACE>& x,                                                \
    KtensorT<SPACE>& u,                                                 \
    const AlgParams& algParams,                                         \
    ttb_indx& numIters,                                                 \
    ttb_real& resNorm,                                                  \
    std::ostream& out);

GENTEN_INST(INST_MACRO)<|MERGE_RESOLUTION|>--- conflicted
+++ resolved
@@ -282,9 +282,9 @@
                    ften);
     if (compute_fit) {
       x_norm = X.norm();
-      ttb_real u_norm = u.normFsq();
+      ttb_real u_norm = ut.normFsq();
       ttb_real dot = innerprod(X, ut);
-      fit = 1.0 - sqrt(x_norm*x_norm + u_norm*u_norm - 2.0*dot) / x_norm;
+      fit = 1.0 - sqrt(x_norm*x_norm + u_norm - 2.0*dot) / x_norm;
     }
     timer.stop(timer_fest);
     ttb_real fest_prev = fest;
@@ -318,12 +318,8 @@
       sampler->value(ut, up, window, window_penalty, penalty, loss_func, fest,
                      ften);
       if (compute_fit) {
-<<<<<<< HEAD
-        ttb_real u_norm = u.normFsq();
-=======
         x_norm = X.norm();
         ttb_real u_norm = ut.normFsq();
->>>>>>> d45a69f7
         ttb_real dot = innerprod(X, ut);
         fit = 1.0 - sqrt(x_norm*x_norm + u_norm - 2.0*dot) / x_norm;
       }
@@ -356,34 +352,8 @@
         out << std::endl;
       }
 
-<<<<<<< HEAD
       if (failed_epoch) {
         nuc *= decay;
-=======
-      // SGD epoch loop
-      ttb_real nuc = 1.0;
-      ttb_indx nfails = 0;
-      ttb_indx total_iters = 0;
-      for (numEpochs=0; numEpochs<maxEpochs; ++numEpochs) {
-        // Gradient step size
-        stepper->setStep(nuc*rate);
-
-        // Epoch iterations
-        it.run(X, loss_func, *sampler, *stepper, total_iters);
-
-        // compute objective estimate
-        timer.start(timer_fest);
-        fest = Impl::gcp_value(X_val, ut, w_val, loss_func);
-        if (compute_fit) {
-          ttb_real u_norm = ut.normFsq();
-          ttb_real dot = innerprod(X, ut);
-          fit = 1.0 - sqrt(x_norm*x_norm + u_norm - 2.0*dot) / x_norm;
-        }
-        timer.stop(timer_fest);
-
-        // check convergence
-        const bool failed_epoch = fest > fest_prev || std::isnan(fest);
->>>>>>> d45a69f7
 
         // restart from last epoch
         u.set(u_prev);
