//@HEADER
// ************************************************************************
//     Genten: Software for Generalized Tensor Decompositions
//     by Sandia National Laboratories
//
// Sandia National Laboratories is a multimission laboratory managed
// and operated by National Technology and Engineering Solutions of Sandia,
// LLC, a wholly owned subsidiary of Honeywell International, Inc., for the
// U.S. Department of Energy's National Nuclear Security Administration under
// contract DE-NA0003525.
//
// Copyright 2017 National Technology & Engineering Solutions of Sandia, LLC
// (NTESS). Under the terms of Contract DE-NA0003525 with NTESS, the U.S.
// Government retains certain rights in this software.
//
// Redistribution and use in source and binary forms, with or without
// modification, are permitted provided that the following conditions are
// met:
//
// 1. Redistributions of source code must retain the above copyright
// notice, this list of conditions and the following disclaimer.
//
// 2. Redistributions in binary form must reproduce the above copyright
// notice, this list of conditions and the following disclaimer in the
// documentation and/or other materials provided with the distribution.
//
// THIS SOFTWARE IS PROVIDED BY THE COPYRIGHT HOLDERS AND CONTRIBUTORS
// "AS IS" AND ANY EXPRESS OR IMPLIED WARRANTIES, INCLUDING, BUT NOT
// LIMITED TO, THE IMPLIED WARRANTIES OF MERCHANTABILITY AND FITNESS FOR
// A PARTICULAR PURPOSE ARE DISCLAIMED. IN NO EVENT SHALL THE COPYRIGHT
// HOLDER OR CONTRIBUTORS BE LIABLE FOR ANY DIRECT, INDIRECT, INCIDENTAL,
// SPECIAL, EXEMPLARY, OR CONSEQUENTIAL DAMAGES (INCLUDING, BUT NOT
// LIMITED TO, PROCUREMENT OF SUBSTITUTE GOODS OR SERVICES; LOSS OF USE,
// DATA, OR PROFITS; OR BUSINESS INTERRUPTION) HOWEVER CAUSED AND ON ANY
// THEORY OF LIABILITY, WHETHER IN CONTRACT, STRICT LIABILITY, OR TORT
// (INCLUDING NEGLIGENCE OR OTHERWISE) ARISING IN ANY WAY OUT OF THE USE
// OF THIS SOFTWARE, EVEN IF ADVISED OF THE POSSIBILITY OF SUCH DAMAGE.
// ************************************************************************
//@HEADER

#include <iomanip>
#include <algorithm>
#include <cmath>

#include "Genten_GCP_SGD.hpp"
#include "Genten_GCP_UniformSampler.hpp"
#include "Genten_GCP_StratifiedSampler.hpp"
#include "Genten_GCP_SemiStratifiedSampler.hpp"
#include "Genten_GCP_ValueKernels.hpp"
#include "Genten_GCP_LossFunctions.hpp"
#include "Genten_KokkosVector.hpp"
#include "Genten_GCP_SGD_Step.hpp"
#include "Genten_GCP_SGD_Iter.hpp"
#include "Genten_GCP_SGD_Iter_Async.hpp"

#include "Genten_Sptensor.hpp"
#include "Genten_SystemTimer.hpp"
#include "Genten_RandomMT.hpp"
#include "Genten_MixedFormatOps.hpp"

#ifdef HAVE_CALIPER
#include <caliper/cali.h>
#endif

namespace Genten {

  namespace Impl {

    template <typename TensorT, typename ExecSpace, typename LossFunction>
    void gcp_sgd_impl(TensorT& X, KtensorT<ExecSpace>& u0,
                      const LossFunction& loss_func,
                      const AlgParams& algParams,
                      ttb_indx& numEpochs,
                      ttb_real& fest,
                      std::ostream& out)
    {
      typedef KokkosVector<ExecSpace> VectorType;
      typedef typename VectorType::view_type view_type;
      using std::sqrt;
      using std::pow;

      // Check for valid option combinations
      if (algParams.async &&
          algParams.sampling_type != GCP_Sampling::SemiStratified)
        Genten::error("Must use semi-stratified sampling with asynchronous solver!");

      const ttb_indx nd = u0.ndims();
      const ttb_indx nc = u0.ncomponents();

      // Constants for the algorithm
      const ttb_real tol = algParams.gcp_tol;
      const ttb_real decay = algParams.decay;
      const ttb_real rate = algParams.rate;
      const ttb_indx max_fails = algParams.max_fails;
      const ttb_indx epoch_iters = algParams.epoch_iters;
      const ttb_indx seed = algParams.seed;
      const ttb_indx maxEpochs = algParams.maxiters;
      const ttb_indx printIter = algParams.printitn;
      const bool compute_fit = algParams.compute_fit;

      // Create sampler
      Sampler<ExecSpace,LossFunction> *sampler = nullptr;
      if (algParams.sampling_type == GCP_Sampling::Uniform)
        sampler = new Genten::UniformSampler<ExecSpace,LossFunction>(
          X, algParams);
      else if (algParams.sampling_type == GCP_Sampling::Stratified)
        sampler = new Genten::StratifiedSampler<ExecSpace,LossFunction>(
          X, algParams);
      else if (algParams.sampling_type == GCP_Sampling::SemiStratified)
        sampler = new Genten::SemiStratifiedSampler<ExecSpace,LossFunction>(
          X, algParams);
      else
        Genten::error("Genten::gcp_sgd - unknown sampling type");

      if (printIter > 0) {
        const ttb_indx nnz = X.nnz();
        const ttb_real tsz = X.numel_float();
        const ttb_real nz = tsz - nnz;
        out << "\nGCP-SGD (Generalized CP Tensor Decomposition)\n\n"
            << "Tensor size: ";
        for (ttb_indx i=0; i<nd; ++i) {
          out << X.size(i) << " ";
          if (i<nd-1)
            out << "x ";
        }
        out << "(" << tsz << " total entries)\n"
            << "Sparse tensor: " << nnz << " ("
            << std::setprecision(1) << std::fixed << 100.0*(nnz/tsz)
            << "%) Nonzeros" << " and ("
            << std::setprecision(1) << std::fixed << 100.0*(nz/tsz)
            << "%) Zeros\n"
            << "Rank: " << nc << std::endl
            << "Generalized function type: " << loss_func.name() << std::endl
            << "Optimization method: " << GCP_Step::names[algParams.step_type]
            << std::endl
            << "Max iterations (epochs): " << maxEpochs << std::endl
            << "Iterations per epoch: " << epoch_iters << std::endl
            << "Learning rate / decay / maxfails: "
            << std::setprecision(1) << std::scientific
            << rate << " " << decay << " " << max_fails << std::endl;
        sampler->print(out);
        out << "Gradient method: ";
        if (algParams.async)
          out << "Fused asynchronous sampling and atomic MTTKRP\n";
        else if (algParams.fuse)
          out << "Fused sampling and "
              << MTTKRP_All_Method::names[algParams.mttkrp_all_method]
              << " MTTKRP\n";
        else {
          out << MTTKRP_All_Method::names[algParams.mttkrp_all_method];
          if (algParams.mttkrp_all_method == MTTKRP_All_Method::Iterated)
            out << " (" << MTTKRP_Method::names[algParams.mttkrp_method] << ")";
          out << " MTTKRP\n";
        }
        out << std::endl;
      }

      // Timers -- turn on fences when timing info is requested so we get
      // accurate kernel times
      int num_timers = 0;
      const int timer_sgd = num_timers++;
      const int timer_sort = num_timers++;
      const int timer_sample_f = num_timers++;
      const int timer_fest = num_timers++;
      SystemTimer timer(num_timers, algParams.timings);

      // Start timer for total execution time of the algorithm.
      timer.start(timer_sgd);

      // Distribute the initial guess to have weights of one.
      u0.normalize(Genten::NormTwo);
      u0.distribute();

      // Create iterator
      GCP_SGD_Iter<ExecSpace,LossFunction> *itp = nullptr;
      if (algParams.async)
        itp = new GCP_SGD_Iter_Async<ExecSpace,LossFunction>(u0, algParams);
      else
        itp = new GCP_SGD_Iter<ExecSpace,LossFunction>(u0, algParams);
      GCP_SGD_Iter<ExecSpace,LossFunction>& it = *itp;

      // Get vector/Ktensor for current solution (this is a view of the data)
      VectorType u = it.getSolution();
      KtensorT<ExecSpace> ut = u.getKtensor();

      // Copy Ktensor for restoring previous solution
      VectorType u_prev = u.clone();
      u_prev.set(u);

      // Create stepper
      GCP_SGD_Step<ExecSpace,LossFunction> *stepper = nullptr;
      if (algParams.step_type == GCP_Step::ADAM)
        stepper = new AdamStep<ExecSpace,LossFunction>(algParams, u);
      else if (algParams.step_type == GCP_Step::AdaGrad)
        stepper = new AdaGradStep<ExecSpace,LossFunction>(algParams, u);
      else if (algParams.step_type == GCP_Step::AMSGrad)
        stepper = new AMSGradStep<ExecSpace,LossFunction>(algParams, u);
      else if (algParams.step_type == GCP_Step::SGDMomentum)
        stepper = new SGDMomentumStep<ExecSpace,LossFunction>(algParams, u);
      else {
        stepper = new SGDStep<ExecSpace,LossFunction>();
        std::cout << "Using SGD\n";
      }

      // Initialize sampler (sorting, hashing, ...)
      timer.start(timer_sort);
      RandomMT rng(seed);
      Kokkos::Random_XorShift64_Pool<ExecSpace> rand_pool(rng.genrnd_int32());
      sampler->initialize(rand_pool, out);
      timer.stop(timer_sort);

      // Sample X for f-estimate
      SptensorT<ExecSpace> X_val;
      ArrayT<ExecSpace> w_val;
      timer.start(timer_sample_f);
      sampler->sampleTensor(false, ut, loss_func, X_val, w_val);
      timer.stop(timer_sample_f);

      ttb_real x_norm = X.norm();
      auto u_norm = std::sqrt(ut.normFsq());

      // Objective estimates
      ttb_real fit = 0.0;
      timer.start(timer_fest);
      fest = Impl::gcp_value(X_val, ut, w_val, loss_func);
      auto fitter = [&]{
        const auto x_norm2 = x_norm * x_norm;
        const auto u_norm2 = ut.normFsq();
        const auto dot = innerprod(X, ut);
        const auto numerator = sqrt(x_norm2 + u_norm2 - 2.0 * dot);
        const auto denom = x_norm;
        return 1.0 - numerator/denom;
      };

      if (compute_fit) {
<<<<<<< HEAD
        fit = fitter();
=======
        x_norm = X.norm();
        ttb_real u_norm = ut.normFsq();
        ttb_real dot = innerprod(X, ut);
        fit = 1.0 - sqrt(x_norm*x_norm + u_norm - 2.0*dot) / x_norm;
>>>>>>> 026d1d00
      }
      timer.stop(timer_fest);
      ttb_real fest_prev = fest;
      ttb_real fit_prev = fit;

      if (printIter > 0) {
        out << "Begin main loop\n"
            << "Initial f-est: "
            << std::setw(13) << std::setprecision(6) << std::scientific
            << fest;
        if (compute_fit)
          out << ", fit: "
              << std::setw(10) << std::setprecision(3) << std::scientific
              << fit;
        out << "Norm of X: " << x_norm;
        out << std::endl;
      }

      struct Annealer {
        ttb_real last_returned = 0.0; 
        ttb_real last_good = 0.0; 
        ttb_real min_lr;
        ttb_real max_lr = 0.0;
        ttb_real warm_up_min;
        ttb_real warm_up_max;
        ttb_real warmup_scale;
        int epoch_internal = 0;
        int cycle_size = 100;
        int warmup_size = 50;
        bool do_warmup = true;

        Annealer(AlgParams const& algParams): 
          min_lr(algParams.anneal_min_lr),
          max_lr(algParams.anneal_max_lr),
          warm_up_max(10 * algParams.anneal_max_lr)
        {
            warm_up_min = 0.1 * min_lr;
            const auto term = std::log(warm_up_max/warm_up_min)/warmup_size;
            warmup_scale = std::exp(term);
        }

        ttb_real operator()(int epoch){
           if(do_warmup){
             last_returned = warm_up_min * std::pow(warmup_scale, epoch_internal);
           } else {
              last_returned = min_lr + 0.5 * (max_lr - min_lr) * (1 +
                  std::cos(double(epoch_internal + cycle_size)/cycle_size * M_PI)); 
           }
           ++epoch_internal;
           if(do_warmup && epoch_internal == warmup_size){
             epoch_internal = 0; // Start over
             do_warmup = false;
           }
           return last_returned;
        }

        void failed(){
          if(do_warmup){
            do_warmup = false;
            max_lr = 0.5 * last_good;
          } else {
            min_lr *= 0.1;
            max_lr *= 0.1;
          }
          epoch_internal = 0;
        } 

        void success(){ 
          last_good = last_returned;
        }
      } annealer(algParams);

      // SGD epoch loop
      ttb_real nuc = 1.0;
      ttb_indx nfails = 0;
      ttb_indx total_iters = 0;


      for (numEpochs=0; numEpochs<maxEpochs; ++numEpochs) {
        // Gradient step size
        if(algParams.anneal){
          stepper->setStep(annealer(numEpochs));
        } else {
          stepper->setStep(nuc*rate);
        }

        // Epoch iterations
        it.run(X, loss_func, *sampler, *stepper, total_iters);

        // compute objective estimate
        timer.start(timer_fest);
        fest = Impl::gcp_value(X_val, ut, w_val, loss_func);
        if (compute_fit) {
<<<<<<< HEAD
          // ttb_real u_norm = sqrt(ut.normFsq());
          // ttb_real dot = innerprod(X, ut);
          // fit = 1.0 - sqrt(x_norm*x_norm + u_norm*u_norm - 2.0*dot) / x_norm;
          fit = fitter();
=======
          ttb_real u_norm = ut.normFsq();
          ttb_real dot = innerprod(X, ut);
          fit = 1.0 - sqrt(x_norm*x_norm + u_norm - 2.0*dot) / x_norm;
>>>>>>> 026d1d00
        }
        timer.stop(timer_fest);

        // check convergence
        bool failed_epoch = fest > fest_prev || std::isnan(fest);

        if (failed_epoch)
          ++nfails;

        if ((printIter > 0) && (((numEpochs + 1) % printIter) == 0)) {
          out << "Epoch " << std::setw(3) << numEpochs + 1 << ": f-est = "
              << std::setw(13) << std::setprecision(6) << std::scientific
              << fest;
          if (compute_fit)
            out << ", fit = "
                << std::setw(10) << std::setprecision(3) << std::scientific
                << fit;
          out << ", step = "
              << std::setw(8) << std::setprecision(1) << std::scientific
              << stepper->getStep();
          out << ", time = "
              << std::setw(8) << std::setprecision(2) << std::scientific
              << timer.getTotalTime(timer_sgd) << " sec";
          if (failed_epoch){
            out << ", nfails = " << nfails;
          }
          out << std::endl;
        }

        if (failed_epoch) {
          nuc *= decay;

          // restart from last epoch
          u.set(u_prev);
          fest = fest_prev;
          fit = fit_prev;
          stepper->setFailed();
          annealer.failed();
        }
        else {
          // update previous data
          u_prev.set(u);
          fest_prev = fest;
          fit_prev = fit;
          stepper->setPassed();
          annealer.success();
        }

        if (nfails > max_fails || fest < tol)
          break;
      }
      timer.stop(timer_sgd);

      if (printIter > 0) {
        out << "End main loop\n"
            << "Final f-est: "
            << std::setw(13) << std::setprecision(6) << std::scientific
            << fest;
        if (compute_fit)
          out << ", fit: "
              << std::setw(10) << std::setprecision(3) << std::scientific
              << fit;
        out << std::endl
            << "GCP-SGD completed " << total_iters << " iterations in "
            << std::setw(8) << std::setprecision(2) << std::scientific
            << timer.getTotalTime(timer_sgd) << " seconds" << std::endl;
        if (algParams.timings) {
          out << "\tsort/hash: " << timer.getTotalTime(timer_sort)
              << " seconds\n"
              << "\tsample-f:  " << timer.getTotalTime(timer_sample_f)
              << " seconds\n"
              << "\tf-est:     " << timer.getTotalTime(timer_fest)
              << " seconds\n";
          it.printTimers(out);
        }
      }

      u.copyToKtensor(u0);

      // Normalize Ktensor u
      u0.normalize(Genten::NormTwo);
      u0.arrange();

      delete stepper;
      delete sampler;
      delete itp;
    }

  }


  template<typename TensorT, typename ExecSpace>
  void gcp_sgd(TensorT& x, KtensorT<ExecSpace>& u,
               const AlgParams& algParams,
               ttb_indx& numIters,
               ttb_real& resNorm,
               std::ostream& out)
  {
#ifdef HAVE_CALIPER
    cali::Function cali_func("Genten::gcp_sgd");
#endif

    // Check size compatibility of the arguments.
    if (u.isConsistent() == false)
      Genten::error("Genten::gcp_sgd - ktensor u is not consistent");
    if (x.ndims() != u.ndims())
      Genten::error("Genten::gcp_sgd - u and x have different num dims");
    for (ttb_indx  i = 0; i < x.ndims(); i++)
    {
      if (x.size(i) != u[i].nRows())
        Genten::error("Genten::gcp_sgd - u and x have different size");
    }

    // Dispatch implementation based on loss function type
    if (algParams.loss_function_type == GCP_LossFunction::Gaussian)
      Impl::gcp_sgd_impl(x, u, GaussianLossFunction(algParams.loss_eps),
                         algParams, numIters, resNorm, out);
    else if (algParams.loss_function_type == GCP_LossFunction::Rayleigh)
      Impl::gcp_sgd_impl(x, u, RayleighLossFunction(algParams.loss_eps),
                         algParams, numIters, resNorm, out);
    else if (algParams.loss_function_type == GCP_LossFunction::Gamma)
      Impl::gcp_sgd_impl(x, u, GammaLossFunction(algParams.loss_eps),
                         algParams, numIters, resNorm, out);
    else if (algParams.loss_function_type == GCP_LossFunction::Bernoulli)
      Impl::gcp_sgd_impl(x, u, BernoulliLossFunction(algParams.loss_eps),
                         algParams, numIters, resNorm, out);
    else if (algParams.loss_function_type == GCP_LossFunction::Poisson)
      Impl::gcp_sgd_impl(x, u, PoissonLossFunction(algParams.loss_eps),
                         algParams, numIters, resNorm, out);
    else
       Genten::error("Genten::gcp_sgd - unknown loss function");
  }

}

#define INST_MACRO(SPACE)                                               \
  template void gcp_sgd<SptensorT<SPACE>,SPACE>(                        \
    SptensorT<SPACE>& x,                                                \
    KtensorT<SPACE>& u,                                                 \
    const AlgParams& algParams,                                         \
    ttb_indx& numIters,                                                 \
    ttb_real& resNorm,                                                  \
    std::ostream& out);

GENTEN_INST(INST_MACRO)<|MERGE_RESOLUTION|>--- conflicted
+++ resolved
@@ -233,14 +233,7 @@
       };
 
       if (compute_fit) {
-<<<<<<< HEAD
         fit = fitter();
-=======
-        x_norm = X.norm();
-        ttb_real u_norm = ut.normFsq();
-        ttb_real dot = innerprod(X, ut);
-        fit = 1.0 - sqrt(x_norm*x_norm + u_norm - 2.0*dot) / x_norm;
->>>>>>> 026d1d00
       }
       timer.stop(timer_fest);
       ttb_real fest_prev = fest;
@@ -334,16 +327,7 @@
         timer.start(timer_fest);
         fest = Impl::gcp_value(X_val, ut, w_val, loss_func);
         if (compute_fit) {
-<<<<<<< HEAD
-          // ttb_real u_norm = sqrt(ut.normFsq());
-          // ttb_real dot = innerprod(X, ut);
-          // fit = 1.0 - sqrt(x_norm*x_norm + u_norm*u_norm - 2.0*dot) / x_norm;
           fit = fitter();
-=======
-          ttb_real u_norm = ut.normFsq();
-          ttb_real dot = innerprod(X, ut);
-          fit = 1.0 - sqrt(x_norm*x_norm + u_norm - 2.0*dot) / x_norm;
->>>>>>> 026d1d00
         }
         timer.stop(timer_fest);
 
