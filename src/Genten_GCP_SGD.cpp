--- conflicted
+++ resolved
@@ -80,6 +80,12 @@
     if (algParams.async &&
         algParams.sampling_type != GCP_Sampling::SemiStratified)
       Genten::error("Must use semi-stratified sampling with asynchronous solver!");
+    if (algParams.async &&
+        algParams.dist_update_method == Dist_Update_Method::Tpetra)
+      Genten::error("Asynchronous GCP-SGD does not work with Tpetra distributed parallelism");
+    if (algParams.fuse &&
+        algParams.dist_update_method == Dist_Update_Method::Tpetra)
+      Genten::error("Fused sampling does not work with Tpetra distributed parallelism");
 
     // Create stepper
     // Note:  uv is not a view of u, so this involves an allocation.
@@ -97,174 +103,6 @@
       stepper = new Impl::SGDStep<ExecSpace,LossFunction>();
   }
 
-<<<<<<< HEAD
-    template <typename TensorT, typename ExecSpace, typename LossFunction>
-    void gcp_sgd_impl(TensorT& X, KtensorT<ExecSpace>& u0,
-                      const LossFunction& loss_func,
-                      const AlgParams& algParams,
-                      ttb_indx& numEpochs,
-                      ttb_real& fest,
-                      PerfHistory& perfInfo,
-                      std::ostream& out)
-    {
-      typedef KokkosVector<ExecSpace> VectorType;
-      typedef typename VectorType::view_type view_type;
-      using std::sqrt;
-      using std::pow;
-
-      // Check for valid option combinations
-      if (algParams.async &&
-          algParams.sampling_type != GCP_Sampling::SemiStratified)
-        Genten::error("Must use semi-stratified sampling with asynchronous solver!");
-      if (algParams.async &&
-          algParams.dist_update_method == Dist_Update_Method::Tpetra)
-        Genten::error("Asynchronous GCP-SGD does not work with Tpetra distributed parallelism");
-      if (algParams.fuse &&
-          algParams.dist_update_method == Dist_Update_Method::Tpetra)
-        Genten::error("Fused sampling does not work with Tpetra distributed parallelism");
-
-      const ttb_indx nd = u0.ndims();
-      const ttb_indx nc = u0.ncomponents();
-      const ProcessorMap* pmap = u0.getProcessorMap();
-
-      // Constants for the algorithm
-      const ttb_real tol = algParams.gcp_tol;
-      const ttb_real decay = algParams.decay;
-      const ttb_real rate = algParams.rate;
-      const ttb_indx max_fails = algParams.max_fails;
-      const ttb_indx epoch_iters = algParams.epoch_iters;
-      const ttb_indx seed = algParams.gcp_seed > 0 ? algParams.gcp_seed : std::random_device{}();
-      const ttb_indx maxEpochs = algParams.maxiters;
-      const ttb_indx printIter = algParams.printitn;
-      const bool compute_fit = algParams.compute_fit;
-
-      // Create sampler
-      Sampler<ExecSpace,LossFunction> *sampler = nullptr;
-      if (algParams.sampling_type == GCP_Sampling::Uniform)
-        sampler = new Genten::UniformSampler<ExecSpace,LossFunction>(
-          X, algParams);
-      else if (algParams.sampling_type == GCP_Sampling::Stratified)
-        sampler = new Genten::StratifiedSampler<ExecSpace,LossFunction>(
-          X, algParams);
-      else if (algParams.sampling_type == GCP_Sampling::SemiStratified)
-        sampler = new Genten::SemiStratifiedSampler<ExecSpace,LossFunction>(
-          X, algParams, true);
-      else
-        Genten::error("Genten::gcp_sgd - unknown sampling type");
-
-      if (printIter > 0) {
-        const ttb_indx nnz = X.global_nnz();
-        const ttb_real tsz = X.global_numel_float();
-        const ttb_real nz = tsz - nnz;
-        out << "\nGCP-SGD (Generalized CP Tensor Decomposition):\n"
-            << "  Generalized function type: " << loss_func.name() << std::endl
-            << "  Optimization method: " << GCP_Step::names[algParams.step_type]
-            << std::endl
-            << "  Max iterations (epochs): " << maxEpochs << std::endl
-            << "  Iterations per epoch: " << epoch_iters << std::endl
-            << "  Learning rate / decay / maxfails: "
-            << std::setprecision(1) << std::scientific
-            << rate << " " << decay << " " << max_fails << std::endl;
-        sampler->print(out);
-        out << "  Gradient method: ";
-        if (algParams.async)
-          out << "Fused asynchronous sampling and atomic MTTKRP\n";
-        else if (algParams.fuse)
-          out << "Fused sampling and "
-              << MTTKRP_All_Method::names[algParams.mttkrp_all_method]
-              << " MTTKRP\n";
-        else {
-          out << MTTKRP_All_Method::names[algParams.mttkrp_all_method];
-          if (algParams.mttkrp_all_method == MTTKRP_All_Method::Iterated)
-            out << " (" << MTTKRP_Method::names[algParams.mttkrp_method] << ")";
-          out << " MTTKRP\n";
-        }
-        out << std::endl;
-      }
-
-      // Timers -- turn on fences when timing info is requested so we get
-      // accurate kernel times
-      int num_timers = 0;
-      const int timer_sgd = num_timers++;
-      const int timer_sort = num_timers++;
-      const int timer_sample_f = num_timers++;
-      const int timer_fest = num_timers++;
-      const int timer_comm = num_timers++;
-      SystemTimer timer(num_timers, algParams.timings, pmap);
-
-      // Start timer for total execution time of the algorithm.
-      timer.start(timer_sgd);
-
-      // Distribute the initial guess to have weights of one.
-      if (algParams.normalize)
-        u0.normalize(NormTwo);
-      u0.distribute();
-
-      // Create iterator
-      GCP_SGD_Iter<ExecSpace,LossFunction> *itp = nullptr;
-      if (algParams.async)
-        itp = new GCP_SGD_Iter_Async<ExecSpace,LossFunction>(u0, algParams);
-      else
-        itp = new GCP_SGD_Iter<ExecSpace,LossFunction>(u0, algParams);
-      GCP_SGD_Iter<ExecSpace,LossFunction>& it = *itp;
-
-      // Get vector/Ktensor for current solution (this is a view of the data)
-      VectorType u = it.getSolution();
-      KtensorT<ExecSpace> ut = u.getKtensor();
-      ut.setProcessorMap(pmap);
-
-      // Copy Ktensor for restoring previous solution
-      VectorType u_prev = u.clone();
-      u_prev.set(u);
-
-      // Create stepper
-      GCP_SGD_Step<ExecSpace,LossFunction> *stepper =
-        createStepper<ExecSpace,LossFunction>(algParams, u);
-
-      // Initialize sampler (sorting, hashing, ...)
-      timer.start(timer_sort);
-      Kokkos::Random_XorShift64_Pool<ExecSpace> rand_pool(seed);
-      sampler->initialize(rand_pool, out);
-      timer.stop(timer_sort);
-
-      // Sample X for f-estimate
-      SptensorT<ExecSpace> X_val;
-      ArrayT<ExecSpace> w_val;
-      GENTEN_START_TIMER("sample objective");
-      timer.start(timer_sample_f);
-      KtensorT<ExecSpace> ut_overlap_val;
-      sampler->sampleTensor(false, ut, loss_func, X_val, w_val, ut_overlap_val);
-      timer.stop(timer_sample_f);
-       GENTEN_STOP_TIMER("sample objective");
-
-      // Overlapped Ktensors for distributed gcp_value and fit
-      DistKtensorUpdate<ExecSpace> *dku_val =
-        createKtensorUpdate(X_val, ut, algParams);
-      DistKtensorUpdate<ExecSpace> *dku_fit = nullptr;
-      KtensorT<ExecSpace> ut_overlap_fit;
-      if (compute_fit) {
-        dku_fit = createKtensorUpdate(X, ut, algParams);
-        ut_overlap_fit = dku_fit->createOverlapKtensor(ut);
-      }
-
-      ttb_real x_norm = X.global_norm();
-      auto u_norm = std::sqrt(ut.normFsq());
-
-      // Objective estimates
-      GENTEN_START_TIMER("objective function");
-      ttb_real fit = 0.0;
-      timer.start(timer_fest);
-      fest = Impl::gcp_value(X_val, ut_overlap_val, w_val, loss_func);
-      auto fitter = [&]{
-        const auto x_norm2 = x_norm * x_norm;
-        const auto u_norm2 = ut.normFsq();
-        dku_fit->doImport(ut_overlap_fit, ut, timer, timer_comm);
-        const auto dot = innerprod(X, ut_overlap_fit);
-        const auto numerator = sqrt(x_norm2 + u_norm2 - 2.0 * dot);
-        const auto denom = x_norm;
-        return 1.0 - numerator/denom;
-      };
-=======
   template <typename TensorT, typename ExecSpace, typename LossFunction>
   GCPSGD<TensorT,ExecSpace,LossFunction>::
   GCPSGD(const KtensorT<ExecSpace>& u,
@@ -278,7 +116,6 @@
   {
     delete stepper;
   }
->>>>>>> d1621887
 
   template <typename TensorT, typename ExecSpace, typename LossFunction>
   void
@@ -348,16 +185,16 @@
     Sampler<ExecSpace,LossFunction> *sampler = nullptr;
     if (algParams.sampling_type == GCP_Sampling::Uniform)
       sampler = new Genten::UniformSampler<ExecSpace,LossFunction>(
-        X, algParams);
+        X, u0, algParams);
     else if (algParams.sampling_type == GCP_Sampling::Stratified)
       sampler = new Genten::StratifiedSampler<ExecSpace,LossFunction>(
-        X, algParams);
+        X, u0, algParams);
     else if (algParams.sampling_type == GCP_Sampling::SemiStratified)
       sampler = new Genten::SemiStratifiedSampler<ExecSpace,LossFunction>(
-        X, algParams, true);
+        X, u0, algParams, true);
     else if (algParams.sampling_type == GCP_Sampling::Dense)
       sampler = new Genten::DenseSampler<ExecSpace,LossFunction>(
-        X, algParams);
+        X, u0, algParams);
     else
       Genten::error("Genten::gcp_sgd - unknown sampling type");
 
@@ -388,15 +225,8 @@
           out << " (" << MTTKRP_Method::names[algParams.mttkrp_method] << ")";
         out << " MTTKRP\n";
       }
-<<<<<<< HEAD
-      timer.stop(timer_fest);
-      ttb_real fest_prev = fest;
-      ttb_real fit_prev = fit;
-      GENTEN_STOP_TIMER("objective function");
-=======
       out << std::endl;
     }
->>>>>>> d1621887
 
     // Timers -- turn on fences when timing info is requested so we get
     // accurate kernel times
@@ -405,6 +235,7 @@
     const int timer_sort = num_timers++;
     const int timer_sample_f = num_timers++;
     const int timer_fest = num_timers++;
+    const int timer_comm = num_timers++;
     SystemTimer timer(num_timers, algParams.timings, pmap);
 
     // Start timer for total execution time of the algorithm.
@@ -436,22 +267,30 @@
     timer.stop(timer_sort);
 
     // Sample X for f-estimate
+    GENTEN_START_TIMER("sample objective");
     timer.start(timer_sample_f);
     sampler->sampleTensorF(ut, loss_func);
     timer.stop(timer_sample_f);
+    GENTEN_STOP_TIMER("sample objective");
 
     // Objective estimates
     ttb_real fit = 0.0;
     ttb_real x_norm = 0.0;
+    DistKtensorUpdate<ExecSpace> *dku_fit = nullptr;
+    KtensorT<ExecSpace> ut_overlap_fit;
     if (compute_fit) {
       x_norm = X.global_norm();
-    }
+      dku_fit = createKtensorUpdate(X, ut, algParams);
+      ut_overlap_fit = dku_fit->createOverlapKtensor(ut);
+    }
+    GENTEN_START_TIMER("objective function");
     timer.start(timer_fest);
     sampler->value(ut, hist, penalty, loss_func, fest, ften);
     auto fitter = [&]{
       const auto x_norm2 = x_norm * x_norm;
       const auto u_norm2 = ut.normFsq();
-      const auto dot = innerprod(X, ut);
+      dku_fit->doImport(ut_overlap_fit, ut, timer, timer_comm);
+      const auto dot = innerprod(X, ut_overlap_fit);
       const auto numerator = sqrt(x_norm2 + u_norm2 - 2.0 * dot);
       const auto denom = x_norm;
       return 1.0 - numerator/denom;
@@ -462,6 +301,7 @@
     timer.stop(timer_fest);
     ttb_real fest_prev = fest;
     ttb_real fit_prev = fit;
+    GENTEN_STOP_TIMER("objective function");
 
     if (print_hdr || print_itn) {
       out << "Initial f-est: "
@@ -536,47 +376,6 @@
         epoch_internal = 0;
       }
 
-<<<<<<< HEAD
-        // Epoch iterations
-        it.run(X, loss_func, *sampler, *stepper, total_iters);
-
-        // compute objective estimate
-        GENTEN_START_TIMER("objective function");
-        timer.start(timer_fest);
-        dku_val->doImport(ut_overlap_val, ut, timer, timer_comm);
-        fest = Impl::gcp_value(X_val, ut_overlap_val, w_val, loss_func);
-        if (compute_fit) {
-          fit = fitter();
-        }
-        timer.stop(timer_fest);
-        GENTEN_STOP_TIMER("objective function");
-
-        // check convergence
-        bool failed_epoch = fest > fest_prev || std::isnan(fest);
-
-        if (failed_epoch)
-          ++nfails;
-
-        if ((printIter > 0) && (((numEpochs + 1) % printIter) == 0)) {
-          out << "Epoch " << std::setw(3) << numEpochs + 1 << ": f-est = "
-              << std::setw(13) << std::setprecision(6) << std::scientific
-              << fest;
-          if (compute_fit)
-            out << ", fit = "
-                << std::setw(10) << std::setprecision(3) << std::scientific
-                << fit;
-          out << ", step = "
-              << std::setw(8) << std::setprecision(1) << std::scientific
-              << stepper->getStep();
-          out << ", time = "
-              << std::setw(8) << std::setprecision(2) << std::scientific
-              << timer.getTotalTime(timer_sgd) << " sec";
-          if (failed_epoch){
-            out << ", nfails = " << nfails;
-          }
-          out << std::endl;
-        }
-=======
       void success(){
         last_good = last_returned;
       }
@@ -588,27 +387,29 @@
     ttb_indx total_iters = 0;
 
     for (numEpochs=0; numEpochs<maxEpochs; ++numEpochs) {
+
       // Gradient step size
       if(algParams.anneal){
         stepper->setStep(annealer(numEpochs));
       } else {
         stepper->setStep(nuc*rate);
       }
->>>>>>> d1621887
 
       // Epoch iterations
       it.run(X, loss_func, *sampler, *stepper, total_iters);
 
       // compute objective estimate
+      GENTEN_START_TIMER("objective function");
       timer.start(timer_fest);
       sampler->value(ut, hist, penalty, loss_func, fest, ften);
       if (compute_fit) {
         fit = fitter();
       }
       timer.stop(timer_fest);
+      GENTEN_STOP_TIMER("objective function");
 
       // check convergence
-      const bool failed_epoch = fest > fest_prev || std::isnan(fest);
+      bool failed_epoch = fest > fest_prev || std::isnan(fest);
 
       if (failed_epoch)
         ++nfails;
@@ -647,14 +448,6 @@
       if (failed_epoch) {
         nuc *= decay;
 
-<<<<<<< HEAD
-      delete stepper;
-      delete sampler;
-      delete itp;
-      delete dku_val;
-      if (dku_fit != nullptr)
-        delete dku_fit;
-=======
         // restart from last epoch
         u.set(u_prev);
         fest = fest_prev;
@@ -697,7 +490,6 @@
             << " seconds\n";
         it.printTimers(out);
       }
->>>>>>> d1621887
     }
 
     u.copyToKtensor(u0);
@@ -705,6 +497,8 @@
 
     delete sampler;
     delete itp;
+    if (dku_fit != nullptr)
+      delete dku_fit;
   }
 
   template <typename TensorT, typename ExecSpace, typename LossFunction>
