//@HEADER
// ************************************************************************
//     Genten: Software for Generalized Tensor Decompositions
//     by Sandia National Laboratories
//
// Sandia National Laboratories is a multimission laboratory managed
// and operated by National Technology and Engineering Solutions of Sandia,
// LLC, a wholly owned subsidiary of Honeywell International, Inc., for the
// U.S. Department of Energy's National Nuclear Security Administration under
// contract DE-NA0003525.
//
// Copyright 2017 National Technology & Engineering Solutions of Sandia, LLC
// (NTESS). Under the terms of Contract DE-NA0003525 with NTESS, the U.S.
// Government retains certain rights in this software.
//
// Redistribution and use in source and binary forms, with or without
// modification, are permitted provided that the following conditions are
// met:
//
// 1. Redistributions of source code must retain the above copyright
// notice, this list of conditions and the following disclaimer.
//
// 2. Redistributions in binary form must reproduce the above copyright
// notice, this list of conditions and the following disclaimer in the
// documentation and/or other materials provided with the distribution.
//
// THIS SOFTWARE IS PROVIDED BY THE COPYRIGHT HOLDERS AND CONTRIBUTORS
// "AS IS" AND ANY EXPRESS OR IMPLIED WARRANTIES, INCLUDING, BUT NOT
// LIMITED TO, THE IMPLIED WARRANTIES OF MERCHANTABILITY AND FITNESS FOR
// A PARTICULAR PURPOSE ARE DISCLAIMED. IN NO EVENT SHALL THE COPYRIGHT
// HOLDER OR CONTRIBUTORS BE LIABLE FOR ANY DIRECT, INDIRECT, INCIDENTAL,
// SPECIAL, EXEMPLARY, OR CONSEQUENTIAL DAMAGES (INCLUDING, BUT NOT
// LIMITED TO, PROCUREMENT OF SUBSTITUTE GOODS OR SERVICES; LOSS OF USE,
// DATA, OR PROFITS; OR BUSINESS INTERRUPTION) HOWEVER CAUSED AND ON ANY
// THEORY OF LIABILITY, WHETHER IN CONTRACT, STRICT LIABILITY, OR TORT
// (INCLUDING NEGLIGENCE OR OTHERWISE) ARISING IN ANY WAY OUT OF THE USE
// OF THIS SOFTWARE, EVEN IF ADVISED OF THE POSSIBILITY OF SUCH DAMAGE.
// ************************************************************************
//@HEADER

/*!
  @file Genten_Array.h
  @brief Data class for "flat" versions of vectors, matrices and tensors.
*/

#pragma once
#include <vector>
#include <assert.h>

#include "Genten_Util.hpp"
#include "Genten_RandomMT.hpp"

namespace Genten {

  template <typename ExecSpace> class ArrayT;
  typedef ArrayT<DefaultHostExecutionSpace> Array;

  /*! @class Genten::Array
   *  @brief  Data class for "flat" versions of vectors, matrices and tensors.
   *
   *  The Genten::Array is similar to the
   *  std::vector<double> class. It will be used to serve "flat" versions
   *  of vectors, matrices, and tensors. It uses several typedefs defined
   *  in Genten_Util.h in order to increase future portability.
   *
   *  MKL has a vector library called VML which could be used for many
   *  of these functions (e.g., times could be a wrapper for
   *  "vdmul");
   *  this would ensure use of SIMD capabilities of Intel processors
   */
  template <typename ExecSpace>
  class ArrayT
  {
  public:
    typedef ExecSpace exec_space;
    typedef Kokkos::View<ttb_real*,Kokkos::LayoutRight,exec_space> view_type;
    typedef typename view_type::host_mirror_space::execution_space host_mirror_space;
    typedef ArrayT<host_mirror_space> HostMirror;

    // ----- CREATE & DESTROY -----

    //! @name Constructor/Destructor
    //@{

    //! @brief Empty constructor.
    //!
    //! Creates an empty array of length zero.
    KOKKOS_DEFAULTED_FUNCTION
    ArrayT() = default;

    //! @brief Size constructor.
    //!
    //! Creates an un-initialized array of length n.
    ArrayT(ttb_indx n, bool parallel=false);

    //! @brief Size and initial value constructor.
    ArrayT(ttb_indx n, ttb_real val);

    //! @brief Create array from supplied view
    KOKKOS_INLINE_FUNCTION
    ArrayT(const view_type& v) : data(v) {}

    //! @brief (Shadow) Copy constructor.
    //!
    //! Creates an array of length n. If shdw is true, creates a shadow
    //! copy of the data passed in via the pointer d. This means that
    //! changes to this array will also change d. A shadow array can be
    //!  used as usual except that it cannot be resized beyond its original
    //!  length. If shdw is false, then the data in d is (deep) copied and
    //!  the original data is never modified.
    //!
    //!  The ability for shadow copies is used for compatibility with MATLAB.
    //!  We do not want to do deep copies of large arrays.
    ArrayT(ttb_indx n, ttb_real * d, bool shdw = true);

    //! @brief Copy constructor.
    //!
    //! Does a (deep) copy of the data in src. The reserved size (rsz)
    //! is set to be equal to the length and may not be the same as for src.
    KOKKOS_DEFAULTED_FUNCTION
    ArrayT(const ArrayT & src) = default;

    //! @brief Destructor.
    KOKKOS_DEFAULTED_FUNCTION
    ~ArrayT() = default;
    //@}

    //! @name Modify/Reset
    //@{

    //! @brief Copy from another Genten::ArrayT.
    //!
    //! Does a shallow copy
    KOKKOS_DEFAULTED_FUNCTION
    ArrayT & operator= (const ArrayT & src) = default;

    //! @brief Copy from a double
    void copyFrom(ttb_indx n, const ttb_real * src) const;

    //! @brief Copy to a double. Assumes src has n elements allocated.
    void copyTo(ttb_indx n, ttb_real * dest) const;

    //! @brief Set all entries to the specified value.
    void operator=(ttb_real val) const;

    //! @brief Set all entries to the specified value.
    void operator=(ttb_real val);

    //! @brief Set all entries to random values drawn uniformly from [0,1).
    //!
    //!  A new stream of Mersenne twister random numbers is generated, starting
    //!  from an arbitrary seed value.  Use scatter() for reproducibility.
    void rand() const;

    //! @brief Set all entries to reproducible random values drawn uniformly from [0,1).
    //!
    //!  @param[in] bUseMatlabRNG  If true, then generate random samples
    //!                            consistent with Matlab (costs twice as much
    //!                            compared with no Matlab consistency).
    //! @param[in] bUseParallelRNG If true, then generate random samples in
    //!                            parallel (resulting random number sequence
    //!                            will depend on number of threads and
    //!                            architecture).
    //!  @param[in] cRMT           Mersenne Twister random number generator.
    //!                            The seed should already be set.
    void scatter (const bool        bUseMatlabRNG,
                  const bool bUseParallelRNG,
                  RandomMT &  cRMT) const;
    //@}

    //! @name Properties
    //@{

    //! @brief Returns true if size is zero, false otherwise.
    KOKKOS_INLINE_FUNCTION
    ttb_bool empty() const
    {
      return (data.extent(0)==0);
    }

    //! @brief Tell where the inf/nan is first seen.
    bool hasNonFinite(ttb_indx &where) const;

    //! @brief Return nnz
    ttb_indx nnz() const;

    //! @brief Returns array size.
    KOKKOS_INLINE_FUNCTION
    ttb_indx size() const
    {
      return data.extent(0);
    }

    //@}

    //! @name Element Access
    //@{

    //! @brief Return reference to value at position i (out-of-bounds checked).
    ttb_real & at(ttb_indx i) const;

    //! @brief Return reference to value at position i (no out-of-bounds check).
    KOKKOS_INLINE_FUNCTION
    ttb_real & operator[](ttb_indx i) const
    {
      assert(i < data.extent(0));
      return(data[i]);
    }

    //@}

    //! @name Mathematical Operations
    //@{

    //! @brief Return 2-norm
    ttb_real norm(Genten::NormType ntype) const;

    //! @brief Return dot product x'*y
    ttb_real dot(const ArrayT & y) const;

    //! @brief Return true if the two arrays are exactly equal.
    bool operator==(const ArrayT & a) const;

    //! @brief Return true if this matrix is equal to b within the specified tolerance
    //!
    //! Being equal means that the two matrices are the same size and
    //!
    //!         fabs(x(i) - y(i))
    //!   ----------------------------   < TOL
    //!   max(1, fabs(x(i)), fabs(y(i))
    //!
    //!   for all i.
    bool isEqual(const ArrayT & y, ttb_real tol) const;

    //! @brief x = a * x
    void times(ttb_real a) const;

    //! @brief x = a * y
    void times(ttb_real a, const ArrayT & y) const;

    //! @brief x = a / x
    void invert(ttb_real a) const;

    // x = a / y
    void invert(ttb_real a, const ArrayT & y) const;

    //! @brief x = x^a
    void power(ttb_real a) const;

    //! @brief x = y^a
    void power(ttb_real a, const ArrayT & y) const;

    //! @brief x = a + x
    void shift(ttb_real a) const;

    //! @brief x = a + y
    void shift(ttb_real a, const ArrayT & y) const;

<<<<<<< HEAD
    //! @brief x = x + s*y
    void plus(const ArrayT & y, const ttb_real s = ttb_real(1.0)) const;
=======
    //! @brief x = a*y + b*x
    void update(const ttb_real a, const ArrayT & y, const ttb_real b) const;

    //! @brief x = x + y
    void plus(const ArrayT & y) const;
>>>>>>> b47d2127

    //! @brief x = x + sum(y[i])
    void plusVec(std::vector< const ArrayT * > y) const;

    //! @brief x = y + z
    void plus(const ArrayT & y, const ArrayT & z) const;

    //! @brief x = x - y
    void minus(const ArrayT & y) const;

    //! @brief x = y - z
    void minus(const ArrayT & y, const ArrayT & z) const;

    //! @brief x = x .* y (elementwise product)
    void times(const ArrayT & y) const;

    //! @brief x = x .* y (elementwise product)
    //void times(const ttb_real * y, ttb_indx incy = 1) const;

    //! @brief x = y .* z (elementwise product)
    void times(const ArrayT & y, const ArrayT & z) const;

    //! @brief x = x ./ y (elementwise divide)
    void divide(const ArrayT & y) const;

    //! @brief x = y ./ z (elementwise divide)
    void divide(const ArrayT & y, const ArrayT & z) const;

    //! @brief Returns sum of all the entries
    ttb_real sum() const;
    //@}

    void print(std::ostream& os) const {
      const ttb_indx sz = data.extent(0);
      os << std::endl;
      for (ttb_indx i=0; i<sz; ++i)
        os << data[i] << " ";
      os << std::endl;
    }

    KOKKOS_INLINE_FUNCTION
    view_type values() const { return data; }

    // Return pointer to data.
    inline ttb_real * ptr() const { return data.data(); }

  private:

    typedef Kokkos::View<ttb_real*,typename view_type::array_layout,exec_space,Kokkos::MemoryUnmanaged> unmanaged_view_type;
    typedef Kokkos::View<const ttb_real*,typename view_type::array_layout,exec_space,Kokkos::MemoryUnmanaged> unmanaged_const_view_type;

    //! Pointer to the actual data.
    view_type data;
  };

  template <typename ExecSpace>
  typename ArrayT<ExecSpace>::HostMirror
  create_mirror_view(const ArrayT<ExecSpace>& a)
  {
    typedef typename ArrayT<ExecSpace>::HostMirror HostMirror;
    return HostMirror( create_mirror_view(a.values()) );
  }

  template <typename Space, typename ExecSpace>
  ArrayT<Space>
  create_mirror_view(const Space& s, const ArrayT<ExecSpace>& a)
  {
    return ArrayT<Space>( create_mirror_view(s, a.values()) );
  }

  template <typename E1, typename E2>
  void deep_copy(const ArrayT<E1>& dst, const ArrayT<E2>& src)
  {
    deep_copy( dst.values(), src.values() );
  }
}<|MERGE_RESOLUTION|>--- conflicted
+++ resolved
@@ -256,16 +256,11 @@
     //! @brief x = a + y
     void shift(ttb_real a, const ArrayT & y) const;
 
-<<<<<<< HEAD
     //! @brief x = x + s*y
     void plus(const ArrayT & y, const ttb_real s = ttb_real(1.0)) const;
-=======
+
     //! @brief x = a*y + b*x
     void update(const ttb_real a, const ArrayT & y, const ttb_real b) const;
-
-    //! @brief x = x + y
-    void plus(const ArrayT & y) const;
->>>>>>> b47d2127
 
     //! @brief x = x + sum(y[i])
     void plusVec(std::vector< const ArrayT * > y) const;
