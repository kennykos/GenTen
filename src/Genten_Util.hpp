--- conflicted
+++ resolved
@@ -355,7 +355,6 @@
 
   // Connect executable to vtune for profiling
   void connect_vtune(const int p_rank = 0);
-<<<<<<< HEAD
 
   // A stream that drops all of its input (useful for parallel output)
   class oblackholestream :
@@ -366,7 +365,4 @@
     explicit oblackholestream() : base(nullptr) {}
   };
   extern oblackholestream bhcout;
-
-=======
->>>>>>> f097b30b
 }