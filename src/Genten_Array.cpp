--- conflicted
+++ resolved
@@ -448,9 +448,6 @@
 
 template <typename ExecSpace>
 void Genten::ArrayT<ExecSpace>::
-<<<<<<< HEAD
-plus(const Genten::ArrayT<ExecSpace> & y, const ttb_real s) const
-=======
 update(const ttb_real a, const Genten::ArrayT<ExecSpace> & y,
        const ttb_real b) const
 {
@@ -471,8 +468,7 @@
 
 template <typename ExecSpace>
 void Genten::ArrayT<ExecSpace>::
-plus(const Genten::ArrayT<ExecSpace> & y) const
->>>>>>> b47d2127
+plus(const Genten::ArrayT<ExecSpace> & y, const ttb_real s) const
 {
   const ttb_indx sz = data.extent(0);
   if (sz != y.data.extent(0))
