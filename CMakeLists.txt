--- conflicted
+++ resolved
@@ -39,13 +39,8 @@
 #@HEADER
 
 
-<<<<<<< HEAD
-#---- Specify the CMake version required.  Kokkos requires 3.10
-CMAKE_MINIMUM_REQUIRED (VERSION 3.13)
-=======
 #---- Specify the CMake version required.  Kokkos requires 3.16
 CMAKE_MINIMUM_REQUIRED (VERSION 3.16)
->>>>>>> 026d1d00
 
 #---- Declaring the project name will define ${Genten_SOURCE_DIR} to be
 #---- the path to this source file, and ${Genten_BINARY_DIR} to be the path
@@ -61,12 +56,7 @@
 #------------------------------------------------------------
 # Note: OPTION is a binary thing and can't have string in them
 OPTION(BUILD_SHARED_LIBS "Build shared libraries." OFF)
-<<<<<<< HEAD
-OPTION(KOKKOS_PATH "Path to Kokkos installation for external Kokkos builds.  Setting this turns off the inline build with the bundled Kokkos source.")
-OPTION(ENABLE_BOOST "Enable Boost for reading compressed tensor files and json input" ON)
-=======
 OPTION(ENABLE_BOOST "Enable Boost for reading compressed tensor files" OFF)
->>>>>>> 026d1d00
 OPTION(ENABLE_CALIPER "Enable Caliper for application profiling" OFF)
 OPTION(ENABLE_MATLAB "Enable MATLAB linkage to Tensor Toolbox" OFF)
 OPTION(FLOAT_TYPE "C++ data type used for floating-point values" OFF)
