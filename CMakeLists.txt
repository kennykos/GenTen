--- conflicted
+++ resolved
@@ -47,17 +47,8 @@
 #---- to the directory where cmake has been invoked.
 project(Genten VERSION "0.0.0")
 
-<<<<<<< HEAD
 #---- Require C++17 without GNU extensions
 SET(CMAKE_CXX_STANDARD 17)
-=======
-#---- Require C++14 (or C++17 for SYCL) without GNU extensions
-IF(GENTEN_ENABLE_SYCL_FOR_CUDA)
-  SET(CMAKE_CXX_STANDARD 17)
-ELSE()
-  SET(CMAKE_CXX_STANDARD 14)
-ENDIF()
->>>>>>> f097b30b
 SET(CMAKE_CXX_EXTENSIONS OFF)
 
 #------------------------------------------------------------
