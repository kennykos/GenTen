--- conflicted
+++ resolved
@@ -94,17 +94,12 @@
   Genten::DistTensorContext dtc;
 
   // Call driver
-<<<<<<< HEAD
-  Genten::KtensorT<ExecSpace> u =
-    Genten::driver(dtc, X, u_init, algParams, std::cout);
-=======
   Genten::PerfHistory history;
   Genten::KtensorT<ExecSpace> u;
   if (sparse)
-    u = Genten::driver(X_sparse, u_init, algParams, history, std::cout);
+    u = Genten::driver(dtc, X_sparse, u_init, algParams, history, std::cout);
   else
-    u = Genten::driver(X_dense, u_init, algParams, history, std::cout);
->>>>>>> f097b30b
+    u = Genten::driver(dtc, X_dense, u_init, algParams, history, std::cout);
 
   // Return results
   if (nlhs >= 1)
